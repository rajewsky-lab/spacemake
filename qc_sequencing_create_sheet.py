#!/usr/bin/python3

#########
# about #
#########

__version__ = '0.1.10'
__author__ = ['Nikos Karaiskos']
__licence__ = 'GPL'
__email__ = ['nikolaos.karaiskos@mdc-berlin.de']

###########
# imports #
###########
import time
import gzip
import os
import pandas as pd
import numpy as np
import matplotlib
matplotlib.use('Agg')
import matplotlib.pyplot as plt
import fpdf
from collections import Counter
import sys
import yaml
import subprocess
import itertools
import math

#############
# snakemake #
#############
# 
# This file will be called by snakemake. 
# The variable snakemake holds all the input data which is needed to run functions here
#
#############
# functions #
#############

def is_gzip_file(filename):
    """Test if a file is gzip compressed or not."""
    try:
        # This will raise OSError for uncompressed files & has no side
        # effects for compressed files:
        gzip.GzipFile(filename).peek(1)
        return True
    except OSError:
        return False

def open_file(filename):
    """Open a file (gzip compressed or not)."""
    if (is_gzip_file(filename)):
        return gzip.open(filename,'rt')
    else:
        return open(filename,'rt')

def find_filename(folder, endswith=''):
    """Find a filename if its ending is known. Assumes that the ending is unique.
    folder   -- The folder containing the file
    endswith -- The string that the filename ends with, including extension."""
    filename = [os.path.join(root, f) for root, _, files in os.walk(folder)
                        for f in files
                        if f.endswith(endswith)][0]
    return filename

def compute_shannon_entropy(barcode):
    prob, length = Counter(barcode), float(len(barcode))
    return -sum( count/length * math.log(count/length, 2) for count in prob.values())


def compress_string(barcode):
    return ''.join(
            letter + str(len(list(group)))
            for letter, group in itertools.groupby(barcode))
<<<<<<< HEAD
=======

def load_read_statistics(folder):
    """Read the basic and mapped read stastistics.
    folder -- The folder containing the sequencing data after analyzing it
              with the standard Dropseq pipeline."""
>>>>>>> c704d87b

def load_read_statistics():
    read_statistics = dict()

    with open(snakemake.input.star_log, 'r') as fi:
        idx = 0
        for line in fi.readlines():
            entry = line.strip('\n').split('\t')
            if idx == 5:
                read_statistics['input reads'] = int(entry[1])
            if idx == 8:
                read_statistics['uniquely mapped'] = int(entry[1])
            idx += 1

    with open(snakemake.input.reads_type_out, 'r') as fi:
        idx = 0
        for line in fi.readlines():
            entry = line.strip('\n').split(' ')
            if idx == 1:
                read_statistics['intronic'] = int(entry[1])
            if idx == 2:
                read_statistics['intergenic'] = int(entry[1])
            idx += 1

    return read_statistics

def load_bead_statistics(folder):
    """Read basic stastistics concerning the beads
    folder -- The folder containing the sequencing data after analyzing it
              with the standard Dropseq pipeline."""

    # the dictionary holding the values
    bead_statistics = dict()
    
    # read readcounts for all barcodes seen in the data
    readcounts = pd.read_csv(snakemake.input.read_counts, sep='\t', 
        skiprows=1, names=['reads', 'barcode'])
    bead_statistics['total # of barcodes'] = readcounts.shape[0]

    # select # barcodes for cumulative fraction
    barcode_limit = min(100000, bead_statistics['total # of barcodes'])
    rc_cumsum = readcounts['reads'][:barcode_limit].cumsum()
    rc_cumsum /= max(rc_cumsum)
    plt.plot(np.arange(barcode_limit), rc_cumsum)
    plt.xlabel('bead barcodes sorted by number of reads', fontsize=18)
    plt.ylabel('cumulative fraction of reads', fontsize=18)
    plt.savefig(folder+'cumulative_fraction.png')
    plt.tight_layout()
    plt.close()

    # calculate Shannon entropies for the barcodes
    barcode_entropies = np.round(np.array([compute_shannon_entropy(bc) for 
        bc in readcounts['barcode'][:barcode_limit]]), 2)
    bead_statistics['barcode_entropies'] = barcode_entropies
    plt.hist(barcode_entropies, bins=100)
    plt.xlabel('Shannon entropy', fontsize=18)
    plt.ylabel('count', fontsize=18)
    plt.tight_layout()
    plt.savefig(folder+'output_qc_sheet/barcode_entropies.png')
    plt.close()

    # calculate string compression for the barcodes
    barcode_string_compr = np.array([len(compress_string(bc)) for 
        bc in readcounts['barcode'][:barcode_limit]])
    bead_statistics['barcode_string_compression'] = barcode_string_compr
    plt.hist(barcode_string_compr, bins=20)
    plt.xlabel('string compression', fontsize=18)
    plt.ylabel('count', fontsize=18)
    plt.tight_layout()
    plt.savefig(folder+'output_qc_sheet/barcode_string_compression.png')
    plt.close()

    # calculate Shannon entropies for the barcodes
    barcode_entropies = np.round(np.array([compute_shannon_entropy(bc) for 
        bc in readcounts['barcode'][:barcode_limit]]), 2)
    bead_statistics['barcode_entropies'] = barcode_entropies
    plt.hist(barcode_entropies, bins=100)
    plt.xlabel('Shannon entropy', fontsize=18)
    plt.ylabel('count', fontsize=18)
    plt.tight_layout()
    plt.savefig(folder+'output_qc_sheet/barcode_entropies.png')
    plt.close()

    # calculate string compression for the barcodes
    barcode_string_compr = np.array([len(compress_string(bc)) for 
        bc in readcounts['barcode'][:barcode_limit]])
    bead_statistics['barcode_string_compression'] = barcode_string_compr
    plt.hist(barcode_string_compr, bins=20)
    plt.xlabel('string compression', fontsize=18)
    plt.ylabel('count', fontsize=18)
    plt.tight_layout()
    plt.savefig(folder+'output_qc_sheet/barcode_string_compression.png')
    plt.close()

    # read the synthesis errors summary from the dropseq toolkit
    with open(snakemake.input.synthesis_stats_summary, 'r') as fi:
        idx = 0
        for line in fi.readlines():
            if idx == 3:
                entry = line.strip('\n').split('\t')
                break
            idx += 1
    pct = int(entry[1]) / int(entry[0])
    pct = round(pct * 100, 2)
    bead_statistics['beads without synthesis errors'] = pct

    with open(snakemake.input.substitution_error_report, 'r') as fi:
        idx = 0
        for line in fi.readlines():
            entry = line.strip('\n').split('=')
            if idx == 5:
                total_barcodes_tested = int(entry[1])
            if idx == 6:
                barcodes_collapsed = int(entry[1])
            idx += 1
    bead_statistics['barcodes collapsed'] = barcodes_collapsed

    return bead_statistics

def load_downstream_statistics(folder, threshold):
    """Read the load_downstream_statistics.
    folder    -- The folder containing the sequencing data after analyzing it
              with the standard Dropseq pipeline.
    threshold -- The minimum number of UMIs to keep a bead."""

    # the dictionary holding the values
    downstream_statistics = dict()
    downstream_statistics['minimum umis per bead'] = threshold

    # read the result of the Rscript here through pandas
    downstream_stats_R = pd.read_csv(snakemake.input.downstream_statistics, index_col=0)
    
    print ('[', round(time.time()-start_time, 2), 'seconds ]')

    # find beads which have the minimum number of UMIs
    beads = downstream_stats_R.index.tolist()
    downstream_statistics['beads'] = len(beads)

    # compute total reads per bead and plot histogram
    reads_per_bead = downstream_stats_R['reads']
    downstream_statistics['reads per bead'] = int(round(reads_per_bead.median()))
    ax = reads_per_bead.hist(bins=100, ylabelsize=18, xlabelsize=18)
    plt.xlabel('reads per bead', fontsize=18)
    plt.ylabel('count', fontsize=18)
    plt.xscale('log')
    plt.tight_layout()
    plt.savefig(folder+'hist_reads_per_bead.png')
    plt.close()

    # compute total genes per bead and plot histogram
    genes_per_bead = downstream_stats_R['genes']
    downstream_statistics['genes per bead'] = int(round(genes_per_bead.median()))
    ax = genes_per_bead.hist(bins=100, ylabelsize=18, xlabelsize=18)
    plt.xlabel('genes per bead', fontsize=18)
    plt.ylabel('count', fontsize=18)
    plt.xscale('log')
    plt.tight_layout()
    plt.savefig(folder+'hist_genes_per_bead.png')
    plt.close()

    # compute total umis per bead and plot histogram
    umis_per_bead = downstream_stats_R['umis']
    downstream_statistics['umis per bead'] = round(int(umis_per_bead.median()))
    ax = umis_per_bead.hist(bins=100, ylabelsize=18, xlabelsize=18)
    plt.xlabel('umis per bead', fontsize=18)
    plt.ylabel('count', fontsize=18)
    plt.xscale('log')
    plt.tight_layout()
    plt.savefig(folder+'hist_umis_per_bead.png')
    plt.close()

    # split barcodes to individual bases
    bases = np.array([x for y in range(len(beads)) for x in beads[y]])
    # bast to 2D array
    beads = bases.reshape(len(beads), len(beads[0]))
    beads = beads.T
    # count the nucleotide frequencies
    dict_list = [dict(Counter(beads[x])) for x in range(beads.shape[0])]
    nt_composition = pd.DataFrame(dict_list)
    # make a plot and save it on the disk
    nt_composition.plot.bar()
    plt.legend(loc='lower right')
    plt.xlabel('barcode position', fontsize=18)
    plt.ylabel('count', fontsize=18)
    plt.tight_layout()
    plt.savefig(folder+'nucleotide_composition.png')

    return downstream_statistics

def create_qc_sheet(folder):
    with open(snakemake.input.parameters_file) as f:
        parameters = yaml.load(f, Loader=yaml.FullLoader)

    read_statistics = load_read_statistics()
    bead_statistics = load_bead_statistics(folder)
    downstream_statistics = load_downstream_statistics(folder, threshold=parameters['threshold'])

    input_reads = read_statistics['input reads']
    uniq_mapped = read_statistics['uniquely mapped']
    intronic = read_statistics['intronic']
    intergenic = read_statistics['intergenic']

    pdf = fpdf.FPDF()
    pdf.add_page()
    pdf.set_xy(0, 0)
    pdf.set_font('Arial', '', 11)
    pdf.cell(90, 10, " ", 0, 1, 'C')
    pdf.cell(90, 10, " ", 0, 1, 'C')
    pdf.cell(10)
    pdf.cell(100, 8, ", ".join([parameters['puck_id'], 
                                parameters['experiment'], 
                                str(parameters['date'])]), 0, 1, 'L')
    pdf.cell(10)
    pdf.cell(100, 8, "sequencing QC v."+str(__version__)+ 
        ", nikolaos.karaiskos@mdc-berlin.de", 0, 1, 'L')
    pdf.cell(90, 8, " ", 0, 1, 'C')
    pdf.cell(10)
    pdf.cell(30, 8, 'input reads', 1, 0, 'C')
    pdf.cell(40, 8, 'uniquely mapped', 1, 0, 'C')
    pdf.cell(40, 8, 'intergenic', 1, 0, 'C')
    pdf.cell(40, 8, 'intronic', 1, 1, 'C')
    pdf.cell(10)
    pdf.cell(30, 8, format(input_reads, ','), 1, 0, 'C')
    pdf.cell(40, 8, format(uniq_mapped, ',')
        + ' (' + str(round(100*uniq_mapped/input_reads, 1)) + '%)' , 1, 0, 'C')
    pdf.cell(40, 8, format(intergenic, ',') 
        + ' (' + str(round(100*intergenic/uniq_mapped, 1)) + '%)', 1, 0, 'C')
    pdf.cell(40, 8, format(intronic, ',') 
        + ' (' + str(round(100*intronic/uniq_mapped, 1)) + '%)', 1, 1, 'C')
    pdf.cell(90, 5, " ", 0, 1, 'C')
    pdf.cell(10)
    pdf.cell(30, 8, 'input # beads', 1, 0, 'C')
    pdf.cell(30, 8, 'total # beads', 1, 0, 'C')
    pdf.cell(60, 8, 'beads without synth errors', 1, 0, 'C')
    pdf.cell(30, 8, 'bc collapsed', 1, 1, 'C')
    pdf.cell(10)
    pdf.cell(30, 8, str(parameters['input_beads']), 1, 0, 'C')
    pdf.cell(30, 8, format(bead_statistics['total # of barcodes'], ','), 1, 0, 'C')
    pdf.cell(60, 8, str(bead_statistics['beads without synthesis errors'])
        +  '%', 1, 0, 'C')
    pdf.cell(30, 8, format(bead_statistics['barcodes collapsed'], ','), 1, 1, 'C')
    pdf.cell(90, 5, " ", 0, 2, 'C')
    pdf.cell(10)
    pdf.image(folder+'cumulative_fraction.png', x=None, y=None, w=75, h=50, type='', link='')
    pdf.image(folder+'nucleotide_composition.png', x=100, y=89, w=75, h=50, type='', link='')
    pdf.cell(90, 5, " ", 0, 1, 'C')
    pdf.cell(10)
    pdf.cell(20, 8, 'beads', 1, 0, 'C')
    pdf.cell(20, 8, 'reads', 1, 0, 'C')
    pdf.cell(20, 8, 'genes', 1, 0, 'C')
    pdf.cell(20, 8, 'umis', 1, 0, 'C')
    pdf.cell(25, 8, 'threshold', 1, 1, 'C')
    pdf.cell(10)
    pdf.cell(20, 8, format(downstream_statistics['beads'], ','), 1, 0, 'C')
    pdf.cell(20, 8, format(downstream_statistics['reads per bead'], ','), 1, 0, 'C')
    pdf.cell(20, 8, format(downstream_statistics['genes per bead'], ','), 1, 0, 'C')
    pdf.cell(20, 8, format(downstream_statistics['umis per bead'], ','), 1, 0, 'C')
    pdf.cell(25, 8, format(downstream_statistics['minimum umis per bead'], ','), 1, 1, 'C')
    pdf.cell(90, 5, " ", 0, 2, 'C')
    pdf.set_font('arial', '', 12)
    pdf.image(folder+'hist_reads_per_bead.png', x=None, y=None, w=75, h=50, type='', link='')
    pdf.image(folder+'hist_genes_per_bead.png', x=100, y=162, w=75, h=50, type='', link='')
    pdf.image(folder+'hist_umis_per_bead.png', x=None, y=None, w=75, h=50, type='', link='')
    
    # 2nd page
    pdf.add_page()
    pdf.set_xy(0, 0)
<<<<<<< HEAD
    pdf.image(folder+'barcode_entropies.png', x=20, y=20, w=75, h=50, type='', link='')
    pdf.image(folder+'barcode_string_compression.png', x=100, y=20, w=75, h=50, type='', link='')
=======
    pdf.image(folder+'output_qc_sheet/barcode_entropies.png', x=20, y=20, w=75, h=50, type='', link='')
    pdf.image(folder+'output_qc_sheet/barcode_string_compression.png', x=100, y=20, w=75, h=50, type='', link='')
>>>>>>> c704d87b

    sample_folder = folder.strip('/$').split('/')
    sample_folder = sample_folder[-1]
    pdf.output(snakemake.output[0], 'F')


########
# main #
########

if __name__ == '__main__':
    
    start_time = time.time()

    # provide the folder as an argument
    qc_sheet_folder = os.path.dirname(snakemake.output[0]) + '/'
    print ('starting analysis for sample in folder', qc_sheet_folder, '... ')

    subprocess.call('mkdir -p ' + qc_sheet_folder, shell=True)
    
    create_qc_sheet(qc_sheet_folder)

    print ('took', round(time.time() - start_time, 2), 'seconds')<|MERGE_RESOLUTION|>--- conflicted
+++ resolved
@@ -74,14 +74,6 @@
     return ''.join(
             letter + str(len(list(group)))
             for letter, group in itertools.groupby(barcode))
-<<<<<<< HEAD
-=======
-
-def load_read_statistics(folder):
-    """Read the basic and mapped read stastistics.
-    folder -- The folder containing the sequencing data after analyzing it
-              with the standard Dropseq pipeline."""
->>>>>>> c704d87b
 
 def load_read_statistics():
     read_statistics = dict()
@@ -349,13 +341,8 @@
     # 2nd page
     pdf.add_page()
     pdf.set_xy(0, 0)
-<<<<<<< HEAD
     pdf.image(folder+'barcode_entropies.png', x=20, y=20, w=75, h=50, type='', link='')
     pdf.image(folder+'barcode_string_compression.png', x=100, y=20, w=75, h=50, type='', link='')
-=======
-    pdf.image(folder+'output_qc_sheet/barcode_entropies.png', x=20, y=20, w=75, h=50, type='', link='')
-    pdf.image(folder+'output_qc_sheet/barcode_string_compression.png', x=100, y=20, w=75, h=50, type='', link='')
->>>>>>> c704d87b
 
     sample_folder = folder.strip('/$').split('/')
     sample_folder = sample_folder[-1]
