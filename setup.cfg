[metadata]
name = spacemake
<<<<<<< HEAD
version = 0.4.4
=======
version = 0.5.1
>>>>>>> 2920d44a
author = Nikolaos Karaiskos  Tamas Sztanka-Toth  Marvin Jens
author_email = TamasRyszard.Sztanka-Toth@mdc-berlin.de
description = A bioinformatic pipeline for the analysis of spatial transcriptomic data
long_description = file: README.md
long_description_content_type = text/markdown
url = https://github.com/rajewsky-lab/spacemake
project_urls =
    Bug Tracker = https://github.com/rajewsky-lab/spacemake/issues
classifiers =
    Programming Language :: Python :: 3
    License :: OSI Approved :: GNU General Public License v2 or later (GPLv2+)
    Operating System :: OS Independent
license = GPL

[options]
zip_safe = False
python_requires = >=3.6
include_package_data = True
package_dir =
    spacemake = spacemake
packages = spacemake

[options.package_data]
spacemake = 
    snakemake/*.smk
    snakemake/scripts/*.R
    snakemake/scripts/*.Rmd
    snakemake/scripts/*.py
    data/*.csv
    config/*.yaml
    longread/*.py

# [options.data_files]
# snakemake = spacemake/snakemake/dropseq.smk

[options.entry_points]
console_scripts = 
    alnstats = spacemake.alnstats:cmdline
    preprocess = spacemake.preprocess:cmdline
    spacemake = spacemake.smk:cmdline
    pb_annotate = spacemake.longread.cmdline:cmdline<|MERGE_RESOLUTION|>--- conflicted
+++ resolved
@@ -1,10 +1,6 @@
 [metadata]
 name = spacemake
-<<<<<<< HEAD
-version = 0.4.4
-=======
 version = 0.5.1
->>>>>>> 2920d44a
 author = Nikolaos Karaiskos  Tamas Sztanka-Toth  Marvin Jens
 author_email = TamasRyszard.Sztanka-Toth@mdc-berlin.de
 description = A bioinformatic pipeline for the analysis of spatial transcriptomic data
