#########
# about #
#########
__version__ = '0.1.1'
__author__ = ['Nikos Karaiskos', 'Tamas Ryszard Sztanka-Toth']
__license__ = 'GPL'
__email__ = ['nikolaos.karaiskos@mdc-berlin.de', 'tamasryszard.sztanka-toth@mdc-berlin.de']

###########
# imports #
###########
import os
import pandas as pd
import numpy as np
import math

################
# Shell prefix #
################
shell.prefix('set +o pipefail; JAVA_TOOL_OPTIONS="-Xmx8g -Xss2560k" ; umask g+w; ')

#############
# FUNCTIONS #
#############
include: 'snakemake/snakemake_helper_functions.py'

####
# this file should contain all sample information, sample name etc.
####
# configfile should be loaded from command line

###############
# Global vars #
###############
temp_dir = config['temp_dir']
repo_dir = os.path.dirname(workflow.snakefile)
# create puck_data root directory from pattern
config['puck_data']['root'] = config['microscopy_out']

# set root dir where the processed_data goes
project_dir = config['root_dir'] + '/projects/{project}'


# moved barcode_flavor assignment here so that additional samples/projects are equally processed
project_df = create_project_df(config)

#################
# DIRECTORY STR #
#################
raw_data_root = project_dir + '/raw_data'
raw_data_illumina = raw_data_root + '/illumina'
raw_data_illumina_reads = raw_data_illumina + '/reads/raw'
raw_data_illumina_reads_reversed = raw_data_illumina + '/reads/reversed'
processed_data_root = project_dir + '/processed_data/{sample}'
processed_data_illumina = processed_data_root + '/illumina'

reports_root = config['root_dir'] + '/reports'
project_df_file = reports_root + '/project_df.csv'
sample_overview_file = reports_root + '/sample_overview.html'
sample_read_metrics_db = reports_root + '/sample_read_metrics_db.tsv'

illumina_root = config['root_dir'] + '/projects/{project}/processed_data/{sample}/illumina'
complete_data_root = illumina_root + '/complete_data'

##############
# Demux vars #
##############
# Undetermined files pattern
# they are the output of bcl2fastq, and serve as an indicator to see if the demultiplexing has finished
demux_dir_pattern = config['root_dir'] + '/raw_data/demultiplex_data/{demux_dir}'
demux_indicator = demux_dir_pattern + '/indicator.log'

####################################
# FASTQ file linking and reversing #
####################################
reads_suffix = '.fastq.gz'

raw_reads_prefix = raw_data_illumina_reads + '/{sample}_R'
raw_reads_pattern = raw_reads_prefix + '{mate}' + reads_suffix
raw_reads_mate_1 = raw_reads_prefix + '1' + reads_suffix
raw_reads_mate_2 = raw_reads_prefix + '2' + reads_suffix

reverse_reads_prefix = raw_data_illumina_reads_reversed + '/{sample}_reversed_R'
reverse_reads_mate_1 = reverse_reads_prefix + '1' + reads_suffix

###############
# Fastqc vars #
###############
fastqc_root = raw_data_illumina + '/fastqc'
fastqc_pattern = fastqc_root + '/{sample}_R{mate}_fastqc.{ext}'
fastqc_ext = ['zip', 'html']

########################
# UNIQUE PIPELINE VARS #
########################
# set the tool script directories
picard_tools = config['external_bin']['picard_tools']
dropseq_tools = config['external_bin']['dropseq_tools']

reports_dir = complete_data_root + '/reports'
tmp_dir = complete_data_root + '/tmp'
smart_adapter = config['adapters']['smart']

merged_reads = complete_data_root + '/unaligned.bam'

###
# splitting the reads
###

split_reads_root = complete_data_root + '/split_reads{polyA_trimmed}/'

split_reads_sam_names = ['plus_plus', 'plus_minus', 'minus_minus', 'minus_plus', 'plus_AMB', 'minus_AMB']
split_reads_sam_pattern = split_reads_root + '{file_name}.sam'
split_reads_bam_pattern = split_reads_root + '{file_name}.bam'

split_reads_sam_files = [split_reads_root + x + '.sam' for x in split_reads_sam_names]

split_reads_strand_type = split_reads_root + 'strand_type_num.txt'
split_reads_read_type = split_reads_root + 'read_type_num.txt'

#######################
# post dropseq and QC #
#######################

qc_sheet = complete_data_root +'/qc_sheet_{sample}_{puck}.html'
reads_type_out = split_reads_read_type
barcode_readcounts = complete_data_root + '/out_readcounts{polyA_trimmed}.txt.gz'
strand_info = split_reads_strand_type

# united final.bam
top_barcodes = complete_data_root + '/topBarcodes{polyA_trimmed}.{n_beads}_beads.txt'
top_barcodes_clean = complete_data_root + '/topBarcodesClean{polyA_trimmed}.{n_beads}_beads.txt'

# united dgu
dge_root = complete_data_root + '/dge'
dge_out_prefix = dge_root + '/dge{dge_type}{dge_cleaned}'
dge_out_suffix = '{polyA_trimmed}{mm_included}.{n_beads}_beads'
dge_out = dge_out_prefix + dge_out_suffix + '.txt.gz'
dge_out_summary = dge_out_prefix + dge_out_suffix + '.summary.txt'
dge_types = ['.exon', '.intron', '.all', '.Reads_exon', '.Reads_intron', '.Reads_all']

dge_all_summary = complete_data_root +  '/dge/dge.all'+ dge_out_suffix + '.summary.txt'
# cleaned dge and summary
dge_all_cleaned = complete_data_root +  '/dge/dge.all.cleaned.txt.gz'
dge_all_cleaned_summary = complete_data_root +  '/dge/dge.all.cleaned' +dge_out_suffix + '.summary.txt'

# dge and summary
dge_all = complete_data_root +  '/dge/dge_all' + dge_out_suffix + '.txt.gz'

# kmer stats per position
kmer_stats_file = complete_data_root + '/kmer_stats/{kmer_len}mer_counts.csv'

# map paired-end to check errors
paired_end_prefix = complete_data_root + '/mapped_paired_end/'
paired_end_sam = paired_end_prefix + '{sample}_paired_end.sam'
paired_end_bam = paired_end_prefix + '{sample}_paired_end.bam'
paired_end_flagstat = paired_end_prefix + '{sample}_paired_end_flagstat.txt'
paired_end_log = paired_end_prefix + '{sample}_paired_end.log'
paired_end_mapping_stats = paired_end_prefix + '{sample}_paired_end_mapping_stats.txt'

# automated analysis
automated_analysis_root = complete_data_root + '/automated_analysis/{run_mode}/umi_cutoff_{umi_cutoff}'
automated_report = automated_analysis_root + '/{sample}_{puck}_illumina_automated_report.html'

automated_analysis_result_file = automated_analysis_root + '/results.h5ad'

automated_analysis_processed_data_files = {
    'cluster_markers': '/top10_cluster_markers.csv',
    'obs_df': '/obs_df.tsv',
    'var_df': '/var_df.tsv'
    }

# prepend automated_result_root
automated_analysis_processed_data_files = {key: automated_analysis_root + value for key, value in automated_analysis_processed_data_files.items()}

<<<<<<< HEAD
# blast out
blast_db_primers = repo_dir + '/sequences/primers.fa'
blast_db_primers_files = [blast_db_primers + '.' + x for x in ['nhr', 'nin', 'nog', 'nsd', 'nsi', 'nsq']]
blast_header_out = "qseqid sseqid pident length mismatch gapopen qstart qend sstart send sstrand evalue bitscore"
barcode_blast_out = complete_data_root + '/cell_barcode_primer_blast_out.txt'

=======
>>>>>>> 54b0280a
# downsample vars
downsample_root = illumina_root + '/downsampled_data'

# in silico repo depletion
ribo_depletion_log = complete_data_root + '/ribo_depletion_log.txt'
ribo_depletion_log = complete_data_root + '/ribo_depletion_log.txt'
parsed_ribo_depletion_log = complete_data_root + '/parsed_ribo_depletion_log.txt'

# global wildcard constraints
wildcard_constraints:
    sample='(?!merged_).+',
    project='(?!merged_).+',
    dge_cleaned='|.cleaned',
    dge_type = '|'.join(dge_types),
    pacbio_ext = 'fq|fastq',
    polyA_trimmed = '|.polyA_trimmed',
    mm_included = '|.mm_included',
    n_beads = '[0-9]+'

# #########################
#  dropseq rules and vars #
# #########################
tagged_bam = complete_data_root + '/unaligned_bc_tagged.bam'
unassigned = complete_data_root + '/unaligned_bc_unassigned.bam'

# trim smart adapter from the reads
tagged_trimmed_bam = complete_data_root + '/unaligned_bc_tagged_trimmed.bam'

# trim polyA overheang if exists
tagged_polyA_trimmed_bam = complete_data_root + '/unaligned_bc_tagged.polyA_trimmed.bam'

tagged_bam_pattern = complete_data_root + '/unaligned_bc_tagged{polyA_trimmed}.bam'

# mapped reads
#mapped_reads_sorted_headerless = complete_data_root + '/star{polyA_trimmed}.Aligned.headerless.out.bam'
mapped_reads_qname_sorted = complete_data_root + '/star{polyA_trimmed}.Aligned.out.bam'
star_log_file = complete_data_root + '/star{polyA_trimmed}.Log.final.out'
star_prefix  = complete_data_root + '/star{polyA_trimmed}.'

# final bam file
final_bam = complete_data_root + '/final{polyA_trimmed}.bam'
final_bam_mm_included = complete_data_root + '/final{dge_type}{dge_cleaned}{polyA_trimmed}.mm_included.bam'
final_bam_pattern = complete_data_root + '/final{polyA_trimmed}{mm_included}.bam'

# include dropseq
include: 'snakemake/dropseq.smk'

################################
# Final output file generation #
################################
def get_output_files(pattern, projects = [], samples = [],
                            skip_projects = [], skip_samples = [], **kwargs):
    out_files = []
    df = project_df

    if samples or projects:
        # one of the lists is not empty
        df = df.query('sample_id in @samples or project_id in @projects')

    if skip_samples:
        df = df.query('sample_id not in @skip_samples')

    if skip_projects is not None:
        df = df.query('project_id not in @skip_projects')

    for index, row in df.iterrows():
        for run_mode in row['run_mode']:
            run_mode_variables = get_run_mode_variables(run_mode)
            out_files = out_files + expand(pattern,
                project = index[0],
                sample = index[1],
                puck=row['puck_id'], 
                run_mode=run_mode,
                umi_cutoff=run_mode_variables['umi_cutoff'],
                **kwargs)

    return out_files

human_mouse_samples = project_df[project_df.species.isin(['human', 'mouse'])].index.get_level_values('sample_id')

##################
# include pacbio #
##################
processed_data_pacbio = processed_data_root + '/pacbio'
pacbio_fq = raw_data_root + '/pacbio/{sample}.{pacbio_ext}'
pacbio_report = processed_data_pacbio + '/{sample}.report.pdf'
pacbio_stats_file = processed_data_pacbio + '/{sample}.summary.tsv'
pacbio_run_summary = processed_data_pacbio + '/{sample}.examples.txt'
pacbio_rRNA_out = processed_data_pacbio + '/{sample}.rRNA.txt'
pacbio_overview = '/data/rajewsky/projects/slide_seq/.config/pacbio_overview.pdf'
pacbio_overview_csv = '/data/rajewsky/projects/slide_seq/.config/pacbio_overview.csv'
pacbio_bead_overview = '/data/rajewsky/projects/slide_seq/.config/pacbio_bead_overview.pdf'

include: 'snakemake/pacbio.smk' 

#############
# Main rule #
#############
rule all:
    input:
        #get_final_output_files(fastqc_pattern, skip_merged = True, ext = fastqc_ext, mate = [1,2]),
        # this will also create the clean dge
        #get_output_files(automated_report),
        get_output_files(qc_sheet)

########################
# CREATE METADATA FILE #
########################
rule create_project_df_file:
    output:
        project_df_file
    run:
        project_df.to_csv(output[0], index=False)
        os.system('chmod 664 %s' % (output[0]))

rule create_sample_overview:
    input:
        project_df_file
    output:
        sample_overview_file
    script:
        'snakemake/scripts/create_sample_overview.Rmd'

rule create_sample_db:
    input:
        project_df_file
    output:
        sample_read_metrics_db
    script:
        'snakemake/scripts/create_sample_db.R'

################
# DOWNSAMPLING #
################
#include: 'snakemake/downsample.smk'

#rule downsample:
#    input:
 #       get_output_files(downsample_saturation_analysis, projects = config['downsample']['projects'], samples = config['downsample']['samples'])

#################
# MERGE SAMPLES #
#################
include: 'snakemake/merge_samples.smk'

#########
# RULES #
#########
ruleorder: link_raw_reads > link_demultiplexed_reads 

rule demultiplex_data:
    params:
        demux_barcode_mismatch=lambda wildcards: int(get_metadata('demux_barcode_mismatch', demux_dir = wildcards.demux_dir)),
        sample_sheet=lambda wildcards: get_metadata('sample_sheet', demux_dir = wildcards.demux_dir),
        output_dir= lambda wildcards: expand(demux_dir_pattern, demux_dir=wildcards.demux_dir)
    input:
        lambda wildcards: get_metadata('basecalls_dir', demux_dir = wildcards.demux_dir)
    output:
        demux_indicator
    threads: 8
    shell:
        """
        bcl2fastq \
            --no-lane-splitting --fastq-compression-level=9 \
            --mask-short-adapter-reads 15 \
            --barcode-mismatch {params.demux_barcode_mismatch} \
            --output-dir {params.output_dir} \
            --sample-sheet {params.sample_sheet} \
            --runfolder-dir {input} \
            -p {threads}            

            echo "demux finished: $(date)" > {output}
        """

rule link_demultiplexed_reads:
    input:
        ancient(unpack(get_demux_indicator))
    output:
        raw_reads_pattern
    params:
        demux_dir = lambda wildcards: expand(demux_dir_pattern,
            demux_dir = get_metadata('demux_dir', sample_id = wildcards.sample,
                                     project_id = wildcards.project)),
        reads_folder = raw_data_illumina_reads
    shell:
        """
        mkdir -p {params.reads_folder}

        find {params.demux_dir} -type f -wholename '*/{wildcards.sample}/*R{wildcards.mate}*.fastq.gz' -exec ln -sr {{}} {output} \; 
        """

def get_reads(wildcards):
    ###
    # R1 and R2 for demultiplexed reads will return none
    ### 
    return([get_metadata('R'+ wildcards.mate, sample_id = wildcards.sample, project_id = wildcards.project)])

rule link_raw_reads:
    input:
        unpack(get_reads)
    output:
        raw_reads_pattern
    shell:
        """
        ln -s {input} {output}
        """

rule zcat_pipe:
    input: "{name}.fastq.gz"
    output: temp("{name}.fastq")
    threads: 2
    shell: "unpigz --keep --processes {threads} --stdout $(readlink {input}) >> {output}"

tagged_pipe = tagged_bam.replace('.bam', '.uncompressed.bam')

rule reverse_first_mate:
    input:
        # these implicitly depend on the raw reads via zcat_pipes
        R1 = raw_reads_mate_1,
        R2 = raw_reads_mate_2
    params:
        bc = lambda wildcards: get_bc_preprocess_settings(wildcards)
    output:
        assigned = temp(tagged_bam),
        unassigned = unassigned,
        bc_stats = reverse_reads_mate_1.replace(reads_suffix, ".bc_stats.tsv")
    log:
        reverse_reads_mate_1.replace(reads_suffix, ".preprocessing.log")
    threads: 16
    shell:
        "python {repo_dir}/snakemake/scripts/preprocess_read1.py "
        "--sample={wildcards.sample} "
        "--read1={input.R1} "
        "--read2={input.R2} "
        "--parallel={threads} "
        "--save-stats={output.bc_stats} "
        "--log-file={log} "
        "--bc1-ref={params.bc.bc1_ref} "
        "--bc2-ref={params.bc.bc2_ref} "
        "--bc1-cache={params.bc.bc1_cache} "
        "--bc2-cache={params.bc.bc2_cache} "
        "--threshold={params.bc.score_threshold} "
        "--cell='{params.bc.cell}' "
        "--cell-raw='{params.bc.cell_raw}' "
        "--out-format=bam "
        "--out-unassigned={output.unassigned} "
        "--out-assigned=/dev/stdout "
        "--UMI='{params.bc.UMI}' "
        "--bam-tags='{params.bc.bam_tags}' "
        "--min-opseq-score={params.bc.min_opseq_score} "
        "| samtools view -bh /dev/stdin > {output.assigned} "

rule run_fastqc:
    input:
        # we need to use raw reads here, as later during "reversing" we do the umi
        # extraction, and barcode identification (for the combinatorial barcoding)
        # in order for R1 to have the same pattern
        raw_reads_pattern
    output:
        fastqc_pattern
    params:
        output_dir = fastqc_root 
    threads: 4
    shell:
        """
        mkdir -p {params.output_dir}

        fastqc -t {threads} -o {params.output_dir} {input}
        """

rule get_barcode_readcounts:
    # this rule takes the final.bam file (output of the dropseq pipeline) and creates a barcode read count file
    input:
        final_bam
    output:
        barcode_readcounts
    params:
        cell_barcode_tag = lambda wildcards: get_bam_tag_names(
            project_id = wildcards.project,
            sample_id = wildcards.sample)['{cell}'],
    shell:
        """
        {dropseq_tools}/BamTagHistogram \
        I= {input} \
        O= {output}\
        TAG={params.cell_barcode_tag}
        """

rule create_top_barcodes:
    input:
        barcode_readcounts
    output:
        top_barcodes
    shell:
        "set +o pipefail; zcat {input} | cut -f2 | head -{wildcards.n_beads} > {output}"

rule clean_top_barcodes:
    input:
        top_barcodes
    output:
        top_barcodes_clean
    script:
        'snakemake/scripts/clean_top_barcodes.py'

rule create_dge:
    # creates the dge. depending on if the dge has _cleaned in the end it will require the
    # topBarcodesClean.txt file or just the regular topBarcodes.txt
    input:
        unpack(get_top_barcodes),
        unpack(get_mapped_final_bam)
    output:
        dge=dge_out,
        dge_summary=dge_out_summary
    params:
        dge_root = dge_root,
        dge_extra_params = lambda wildcards: get_dge_extra_params(wildcards),
        cell_barcode_tag = lambda wildcards: get_bam_tag_names(
            project_id = wildcards.project,
            sample_id = wildcards.sample)['{cell}'],
        umi_tag = lambda wildcards: get_bam_tag_names(
            project_id = wildcards.project,
            sample_id = wildcards.sample)['{UMI}']
    shell:
        """
        mkdir -p {params.dge_root}

        {dropseq_tools}/DigitalExpression \
        -m 16g \
        I= {input.reads}\
        O= {output.dge} \
        SUMMARY= {output.dge_summary} \
        CELL_BC_FILE={input.top_barcodes} \
        CELL_BARCODE_TAG={params.cell_barcode_tag} \
        MOLECULAR_BARCODE_TAG={params.umi_tag} \
        TMP_DIR={temp_dir} \
        {params.dge_extra_params}
        """

rule parse_ribo_log:
    input: ribo_depletion_log
    output: parsed_ribo_depletion_log
    script: 'snakemake/scripts/parse_ribo_log.py'

rule create_qc_sheet:
    input:
        unpack(get_dge_type),
        unpack(get_qc_sheet_input_files),
        ribo_log=parsed_ribo_depletion_log
    params:
        run_modes = lambda wildcards: get_run_modes_from_sample(wildcards.project,
            wildcards.sample)
    output:
        qc_sheet
    script:
        "analysis/qc_sequencing_create_sheet.Rmd"

rule run_automated_analysis:
    input:
        unpack(get_puck_file),
        unpack(get_dge_type)
    output:
        automated_analysis_result_file
    params:
        downstream_variables = lambda wildcards: get_run_mode_variables(wildcards.run_mode)
    threads: 2
    script:
        'analysis/automated_analysis.py'

rule create_automated_analysis_processed_data_files:
    input:
        automated_analysis_result_file
    output:
        **automated_analysis_processed_data_files
    script:
        'analysis/automated_analysis_create_processed_data_files.py'
        
rule create_automated_report:
    input:
        #star_log=star_log_file,
        **automated_analysis_processed_data_files
    output:
        automated_report
    params:
        downstream_variables = lambda wildcards: get_run_mode_variables(wildcards.run_mode),
        r_shared_scripts= repo_dir + '/analysis/shared_functions.R'
    script:
        'analysis/automated_analysis_create_report.Rmd'

rule split_final_bam:
    input:
        final_bam
    output:
        temp(split_reads_sam_files),
        split_reads_read_type,
        split_reads_strand_type
    params:
        prefix=split_reads_root
    shell:
        """
        sambamba view -F 'mapping_quality==255' -h {input} | \
        python {repo_dir}/snakemake/scripts/split_reads_by_strand_info.py \
        --prefix {params.prefix} /dev/stdin
        """

rule split_reads_sam_to_bam:
    input:
        split_reads_sam_pattern
    output:
        split_reads_bam_pattern
    threads: 2
    shell:
        "sambamba view -S -h -f bam -t {threads} -o {output} {input}"

rule map_to_rRNA:
    input:
        raw_reads_mate_2
    output:
        ribo_depletion_log
    params:
        index= lambda wildcards: get_rRNA_index(wildcards)['rRNA_index'] 
    run:
        if wildcards.sample in human_mouse_samples:
            shell("bowtie2 -x {params.index} -U {input} -p 20 --very-fast-local > /dev/null 2> {output}")
        else:
            shell("echo 'no_rRNA_index' > {output}")

rule calculate_kmer_counts:
    input:
        raw_reads_mate_1
    output:
        kmer_stats_file
    params:
        kmer_len = lambda wildcards: wildcards.kmer_len
    script:
        'snakemake/scripts/kmer_stats_from_fastq.py'<|MERGE_RESOLUTION|>--- conflicted
+++ resolved
@@ -173,15 +173,6 @@
 # prepend automated_result_root
 automated_analysis_processed_data_files = {key: automated_analysis_root + value for key, value in automated_analysis_processed_data_files.items()}
 
-<<<<<<< HEAD
-# blast out
-blast_db_primers = repo_dir + '/sequences/primers.fa'
-blast_db_primers_files = [blast_db_primers + '.' + x for x in ['nhr', 'nin', 'nog', 'nsd', 'nsi', 'nsq']]
-blast_header_out = "qseqid sseqid pident length mismatch gapopen qstart qend sstart send sstrand evalue bitscore"
-barcode_blast_out = complete_data_root + '/cell_barcode_primer_blast_out.txt'
-
-=======
->>>>>>> 54b0280a
 # downsample vars
 downsample_root = illumina_root + '/downsampled_data'
 
