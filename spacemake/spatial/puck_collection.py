--- conflicted
+++ resolved
@@ -336,11 +336,6 @@
         puck_collection_list, merge=merge_output, join=join_output
     )
 
-<<<<<<< HEAD
-    puck_collection.uns = {
-        np.unique(puck.obs[puck_id_key])[0]: puck.uns for puck in puck_collection_list
-    }
-=======
     puck_collection.uns = {np.unique(puck.obs[puck_id_key])[0]: puck.uns for puck in puck_collection_list}
     
     # we select the first puck from the collection, we assume the variables will be very similar across
@@ -351,7 +346,6 @@
 
     if "puck_variables" in _current_puck.uns:
         puck_collection.uns["puck_variables"] = _current_puck.uns["puck_variables"]
->>>>>>> 36c013c1
 
     return puck_collection
 
