import argparse
import os
import logging
from spacemake.util import message_aggregation
from spacemake.config import ConfigFile
from spacemake.contrib import __version__, __license__, __author__, __email__

logger_name = "spacemake.main"
logger = logging.getLogger(logger_name)

def get_project_sample_parser(allow_multiple=False, prepend="", help_extra=""):
    """
    Return a parser for project_id's and sample_id's

    :param allow_multiple: if true, we allow multiple projects and samples,
        and the parser will have a `--project_id_list` and a `--sample_id_list`
        parameter
    :param prepend: a string that will be prepended before the arguments
    :param help_extra: extra help message
    :return: a parser object
    :rtype: argparse.ArgumentParser
    """
    logger.debug(f"get_project_sample_parser(prepend={prepend}) called")

    parser = argparse.ArgumentParser(allow_abbrev=False, add_help=False)
    project_argument = "project_id"
    sample_argument = "sample_id"
    required = True
    nargs = None
    default = None

    if allow_multiple:
        project_argument = f"{project_argument}_list"
        sample_argument = f"{sample_argument}_list"
        required = False
        nargs = "*"
        default = []

    parser.add_argument(
        f"--{prepend}{project_argument.replace('_', '-')}",
        type=str,
        required=required,
        nargs=nargs,
        default=default,
        help=f"{project_argument} {help_extra}",
        dest=f"{prepend.replace('-', '_')}{project_argument}",
    )
    parser.add_argument(
        f"--{prepend}{sample_argument.replace('_', '-')}",
        type=str,
        required=required,
        nargs=nargs,
        default=default,
        help=f"{sample_argument} {help_extra}",
        dest=f"{prepend.replace('-', '_')}{sample_argument}",
    )

    # Add legacy snake_case arguments
    parser.add_argument(
        f"--{prepend}{project_argument}",
        type=str,
        required=False,  # Not required since kebab-case takes precedence
        nargs=nargs,
        default=None,  # No default here; rely on kebab-case
        dest=f"{prepend.replace('-', '_')}{project_argument}",
    )
    parser.add_argument(
        f"--{prepend}{sample_argument}",
        type=str,
        required=False,
        nargs=nargs,
        default=None,
        dest=f"{prepend.replace('-', '_')}{sample_argument}",
    )

    return parser


def get_add_sample_sheet_parser():
    """
    Returns parser for sample sheet addition

    :return: parser
    :rtype: argparse.ArgumentParser
    """
    logger.debug("get_add_sample_sheet_parser() called")
    parser = argparse.ArgumentParser(
        allow_abbrev=False,
        description="add a new sample sheet to the samples",
        add_help=False,
    )

    parser.add_argument(
        "--sample-sheet",
        type=str,
        help="the path to the Illumina sample sheet",
        required=True,
        dest="sample_sheet",
    )
    parser.add_argument(
        "--sample_sheet",
        type=str,
        help=argparse.SUPPRESS,
        required=False,
        dest="sample_sheet",
    )
    
    parser.add_argument(
        "--basecalls-dir",
        type=str,
        help="path to the basecalls directory",
        required=True,
        dest="basecalls_dir",
    )
    parser.add_argument(
        "--basecalls_dir",
        type=str,
        help=argparse.SUPPRESS,
        required=False,
        dest="basecalls_dir",
    )

    return parser


def get_sample_main_variables_parser(
    defaults=False,
    species_required=False,
    main_variables=[
        "barcode_flavor",
        "adapter_flavor",
        "species",
        "puck",
        "run_mode",
        "map_strategy",
    ],
):
    parser = argparse.ArgumentParser(allow_abbrev=False, add_help=False)
    logger.debug(
        f"get_sample_main_variables_parser called with main_variables={main_variables}"
    )

    if "barcode_flavor" in main_variables:
        parser.add_argument(
            "--barcode-flavor",
            type=str,
            default="default" if defaults else None,
            help="barcode flavor for this sample",
            dest="barcode_flavor",
        )
        parser.add_argument(
            "--barcode_flavor",
            type=str,
            default="default" if defaults else None,
            help=argparse.SUPPRESS,
            dest="barcode_flavor",
        )

    if "adapter_flavor" in main_variables:
        parser.add_argument(
            "--adapter-flavor",
            type=str,
            default="default" if defaults else None,
            help="barcode flavor for this sample",
            dest="adapter_flavor",
        )
        parser.add_argument(
            "--adapter_flavor",
            type=str,
            default="default" if defaults else None,
            help=argparse.SUPPRESS,
            dest="adapter_flavor",
        )

    if "species" in main_variables:
        parser.add_argument(
            "--species",
            type=str,
            help="add the name of the species for this sample",
            required=species_required,
        )

    if "map_strategy" in main_variables:
        parser.add_argument(
            "--map-strategy",
            type=str,
            help="string constant definining mapping strategy. Can be multi-stage and use bowtie2 or STAR (see documentation)",
            required=False,
            default="STAR:genome",
            dest="map_strategy",
        )
        parser.add_argument(
            "--map_strategy",
            type=str,
            help=argparse.SUPPRESS,
            required=False,
            default=None,
            dest="map_strategy",
        )

    if "puck" in main_variables:
        parser.add_argument(
            "--puck",
            type=str,
            help="name of the puck for this sample. if puck_type contains a \n"
            + "`barcodes` path to a coordinate file, those coordinates\n"
            + " will be used when processing this sample. if \n"
            + " not provided, a default puck will be used with \n"
            + "width_um=3000, spot_diameter_um=10",
        )

        parser.add_argument(
            "--puck-barcode-file-id",
            type=str,
            help="puck_barcode_file_id of the sample to be added/update",
            nargs="+",
            dest="puck_barcode_file_id",
        )
        parser.add_argument(
            "--puck_barcode_file_id",
            type=str,
            help=argparse.SUPPRESS,
            nargs="+",
            dest="puck_barcode_file_id",
        )

    parser.add_argument(
        "--puck-barcode-file",
        type=str,
        nargs="+",
        help="the path to the file contining (x,y) positions of the barcodes",
        dest="puck_barcode_file",
    )
    parser.add_argument(
        "--puck_barcode_file",
        type=str,
        nargs="+",
        help=argparse.SUPPRESS,
        dest="puck_barcode_file",
    )

    if "run_mode" in main_variables:
        parser.add_argument(
            "--run-mode",
            type=str,
            nargs="+",
            help="run_mode names for this sample.\n"
            + "the sample will be processed using the provided run_modes.\n"
            + "for merged samples, if left empty, the run_modes of the \n"
            + "merged (input) samples will be intersected.\n",
            dest="run_mode",
        )
        parser.add_argument(
            "--run_mode",
            type=str,
            nargs="+",
            help=argparse.SUPPRESS,
            dest="run_mode",
        )

    return parser


def get_sample_extra_info_parser():
    logger.debug("get_sample_extra_info_parser() called")
    parser = argparse.ArgumentParser(allow_abbrev=False, add_help=False)

    parser.add_argument(
        "--investigator",
        type=str,
        help="add the name of the investigator(s) responsible for this sample",
    )

    parser.add_argument("--experiment", type=str, help="description of the experiment")

    import datetime

    parser.add_argument(
        "--sequencing-date",
        type=datetime.date.fromisoformat,
        help="sequencing date of the sample. format: YYYY-MM-DD",
        dest="sequencing_date",
    )
    parser.add_argument(
        "--sequencing_date",
        type=datetime.date.fromisoformat,
        help=argparse.SUPPRESS,
        dest="sequencing_date",
    )

    return parser


def get_data_parser(reads_required=False):
    """
    Returns a parser which contain extra arguments for a given sample.
    The returned parser will contain the --R1, --R2, --longreads,
    --longread-signature, --barcode_flavor, --species, --puck,  --puck_barcode_file_id,
    --puck_barcode_file, --investigator, --experiment, --sequencing_date,
    --run_mode arguments.

    :param species_required: if true, the --species argument will be required
        during parsing.
    :param reads_required: if true, --R1, --R2, and --longreads arguments will be
        required during parsing.
    """
    parser = argparse.ArgumentParser(allow_abbrev=False, add_help=False)
    logger.debug("get_data_parser() called")
    parser.add_argument(
        "--R1",
        type=str,
        help=".fastq.gz file path to R1 reads",
        nargs="+",
        required=reads_required,
    )

    parser.add_argument(
        "--R2",
        type=str,
        help=".fastq.gz file path to R2 reads",
        nargs="+",
        required=reads_required,
    )

    parser.add_argument(
        "--reads",
        type=str,
        default="None",
        help="path to a CSV file listing reads for the sample (can be used for pooling reads and also for aggregating bulk samples into one big analysis with different cell barcodes for each sample)",
        required=reads_required,
    )

    parser.add_argument(
        "--dge",
        type=str,
        help="Path to dge matrix. spacemake can also handle already processed"
        + " digital expression data",
        required=reads_required,
    )

    parser.add_argument(
        "--longreads",
        type=str,
        help="fastq(.gz)|fq(.gz)|bam file path to pacbio long reads for library debugging",
        required=reads_required,
    )

    parser.add_argument(
        "--longread-signature",
        type=str,
        help="identify the expected longread signature (see longread.yaml)",
    )

    return parser


def get_set_remove_variable_subparsers(
    parent_parser, variable_name, func, prepend="", allow_multiple=False
):
    """get_set_remove_variable_subparsers.

    :param parent_parser:
    :param variable_name:
    :param func:
    :param prepend:
    :param allow_multiple:
    """
    if allow_multiple:
        nargs = "+"
    else:
        nargs = None

    logger.debug(f"get_set_remove_variable_subparsers(varname={variable_name}) called")

    def get_action_parser(action):
        """Create and return a parser for a specific action.

        :param action: The action (e.g., "set" or "remove")
        """
        # Convert `action` and `variable_name` to kebab-case for subcommand
        kebab_action_variable = f"{action}-{variable_name.replace('_', '-')}"
        snake_action_variable = f"{action}_{variable_name}"

        # Add the parser for the action
        action_parser = parent_parser.add_parser(
            kebab_action_variable,
            parents=[get_project_sample_parser(allow_multiple=True)],
            description=f"{action} {variable_name} for several projects/samples",
            help=f"{action} {variable_name} for several projects/samples",
        )

        # Add the kebab-case and legacy snake_case arguments
        action_parser.add_argument(
            f"--{prepend}{variable_name.replace('_', '-')}",
            f"--{prepend}{variable_name}",  # Legacy argument
            type=str,
            required=True,
            nargs=nargs,
            help=f"Specify the {variable_name} to {action}",
            dest=variable_name,  # Unified destination
        )

        action_parser.set_defaults(func=func, variable=variable_name, action=action)

        return action_parser

    set_parser = get_action_parser("set")

    if allow_multiple:
        set_parser.add_argument("--keep-old", action="store_true")

        remove_parser = get_action_parser("remove")


def get_action_sample_parser(parent_parser, action, func):
    """get_action_sample_parser.

    :param parent_parser:
    :param action:
    :param func:
    """
    logger.debug(f"get_action_sample_parser(action={action}) called")

    if action not in ["add", "update", "delete", "merge"]:
        raise ValueError(f"Invalid action: {action}")

    if action == "merge":
        parser_name = "merge-samples"
        msg = "merge samples"
        parents = [
            get_project_sample_parser(
                prepend="merged-",
                help_extra="of the newly created merged sample"
            ),
            get_project_sample_parser(
                allow_multiple=True,
                help_extra="of the samples to be merged"
            ),
        ]
    else:
        parser_name = f"{action}-sample"
        msg = f"{action} a sample"
        parents = [get_project_sample_parser()]

    # Add additional arguments based on action
    if action == "add":
        # add arguments for species, run_mode, barcode_flavor and puck
        parents.append(
            get_sample_main_variables_parser(
                defaults=True,
                species_required=True,
            )
        )
        # add arguments for R1/R1, dge, longread
        parents.append(get_data_parser())
        # add arguments for extra sample info
        parents.append(get_sample_extra_info_parser())
    elif action == "update":
        # add main variables parser
        parents.append(get_sample_main_variables_parser())
        # add arguments for R1/R1, dge, longread
        parents.append(get_data_parser())
        # add possibility to add extra info
        parents.append(get_sample_extra_info_parser())
    elif action == "merge":
        # add main variables parser
        # when merging, only let the user overwrite puck and run_mode
        parents.append(
            get_sample_main_variables_parser(
                main_variables=["run_mode", "puck"],
            )
        )
        
        # add possibility to add extra info
        parents.append(get_sample_extra_info_parser())

    # Add the parser with kebab-case name and backward-compatible snake_case alias
    sample_parser = parent_parser.add_parser(
        parser_name,
        description=msg,
        help=msg,
        parents=parents,
        aliases=[f"{action}_sample"],
    )

    sample_parser.set_defaults(func=func, action=action)


def setup_project_parser(parent_parser_subparsers):
    """setup_project_parser.

    :param attach_to:
    """
    parser = parent_parser_subparsers.add_parser(
        "projects",
        help="manage projects and samples",
        description="Using one of the subcommands specified below, it is possible to"
        + " add/update/remove projects and their settings",
    )
    subparsers = parser.add_subparsers()

    help_desc = {
        "add_sample_sheet": "add projects and samples from Illumina sample sheet",
        "add_samples_from_yaml": "add several samples at once from a .yaml file",
        "merge_samples": "merge several samples into one. "
        + "samples need to have the same species",
        "list": "list several project(s) and sample(s) and their settings",
    }

    # ADD/UPDATE/DELETE/MERGE sample(s)
    # get parsers for adding, deleting and updating a sample
    for action in ["add", "update", "delete"]:
        get_action_sample_parser(
            subparsers,
            action,
            # attach the function to the parser
            func=add_update_delete_sample_cmdline,
        )

    # get parser for merging
    get_action_sample_parser(subparsers, "merge", func=merge_samples_cmdline)

    # LIST PROJECTS
    # always show these variables
    always_show = [
        "species",
        "barcode_flavor",
        "run_mode",
        "map_strategy",
        "puck",
        "puck_barcode_file_id",
    ]
    import spacemake.project_df as spdf

    remaining_options = [
        x
        for x in spdf.ProjectDF.project_df_default_values.keys()
        if x not in always_show
    ]
    list_projects = subparsers.add_parser(
        "list",
        description=help_desc["list"],
        help=help_desc["list"],
        parents=[
            get_project_sample_parser(
                allow_multiple=True,
                help_extra="subset the data. If none provided, all will be displayed",
            )
        ],
    )
    list_projects.add_argument(
        "--variables",
        help="which extra variables to display per sample? "
        + f"{always_show} will always be shown.",
        choices=remaining_options,
        default=[],
        nargs="*",
    )
    list_projects.set_defaults(func=list_projects_cmdline, always_show=always_show)

    # ADD SAMPLE SHEET
    sample_add_sample_sheet = subparsers.add_parser(
        "add-sample-sheet",
        description=help_desc["add_sample_sheet"],
        help=help_desc["add_sample_sheet"],
        parents=[get_add_sample_sheet_parser()],
    )
    sample_add_sample_sheet_legacy = subparsers.add_parser(
        "add_sample_sheet",
        parents=[get_add_sample_sheet_parser()],
    )
    sample_add_sample_sheet.set_defaults(func=add_sample_sheet_cmdline)
    sample_add_sample_sheet_legacy.set_defaults(func=add_sample_sheet_cmdline)

    # ADD SAMPLES FROM YAML
    sample_add_samples_yaml = subparsers.add_parser(
        "add-samples-from-yaml",
        description=help_desc["add_samples_from_yaml"],
        help=help_desc["add_samples_from_yaml"],
    )
    sample_add_samples_yaml_legacy = subparsers.add_parser("add_samples_from_yaml",)
    sample_add_samples_yaml.add_argument(
        "--samples_yaml",
        type=str,
        required=True,
        help="path to the .yaml file containing sample info",
    )
    sample_add_samples_yaml_legacy.add_argument(
        "--samples_yaml",
        type=str,
        required=True,
        help="path to the .yaml file containing sample info",
    )
    sample_add_samples_yaml.set_defaults(func=add_samples_from_yaml_cmdline)
    sample_add_samples_yaml_legacy.set_defaults(func=add_samples_from_yaml_cmdline)

    # get set/remove parser for each main variable
    # this will add parser for:
    # setting/removing run_mode
    # setting species
    # setting puck
    # setting barcode_flavor
    # NOTE: the ConfigFile.main_variable_sg2type keys determine
    # which commandline args will be defined for the parser.
    # this is a little un-intuitive...
    # TODO: cleaner factory functions for the commandline-parsers
    for main_var_sg, main_var_type in ConfigFile.main_variable_sg2type.items():
        allow_multiple = False
        if isinstance(main_var_type, str) and main_var_type.endswith("_list"):
            allow_multiple = True

        get_set_remove_variable_subparsers(
            subparsers,
            variable_name=main_var_sg,
            func=set_remove_variable_cmdline,
            allow_multiple=allow_multiple,
        )
    return parser


def get_run_parser():
    """get_run_parser."""
    parser = argparse.ArgumentParser(allow_abbrev=False, add_help=False)

    parser.add_argument(
        "--cores", default=1, type=int, help="number of cores to be used in total"
    )
    parser.add_argument(
        "--dryrun",
        "-n",
        action="store_true",
        help="invokes a dry snakemake run, printing only commands",
    )
    parser.add_argument(
        "--debug",
        default="",
        help=f"comma-separated list of logging-domains for which you want DEBUG output",
    )
    parser.add_argument(
        "--rerun-incomplete",
        "--ri",
        action="store_true",
        help="forces snakemake to rerun incompletely generated files",
    )
    parser.add_argument(
        "--keep-going",
        action="store_true",
        help="if a job fails, keep executing independent jobs",
    )
    parser.add_argument(
        "--printshellcmds",
        "-p",
        action="store_true",
        help="print shell commands for each rule, if exist",
    )
    parser.add_argument(
        "--touch",
        "-t",
        action="store_true",
        help="rather than running the rules, just touch each file",
    )
    
    parser.add_argument(
        "--with-fastqc",
        "-wfqc",
        action="store_true",
        help="Run also fastqc as part of the spacemake run",
        dest="with_fastqc",
    )
    parser.add_argument(
        "--with_fastqc",
        action="store_true",
        help=argparse.SUPPRESS,
        dest="with_fastqc",
    )

    return parser


def setup_init_parser(parent_parser_subparsers):
    """setup_init_parser.

    :param parent_parser_subparsers:
    """
    parser_init = parent_parser_subparsers.add_parser(
        "init",
        help="initialise spacemake: create config files, download genomes and annotations",
    )

    parser_init.add_argument(
        "--root-dir",
        default="",
        help="where to output the results of the spacemake run. defaults to .",
        dest="root_dir",
    )
    parser_init.add_argument(
        "--root_dir",
        default="",
        help=argparse.SUPPRESS,
        dest="root_dir",
    )
    
    
    parser_init.add_argument(
        "--temp-dir",
        default="/tmp",
        help="temporary directory used when running spacemake. defaults to /tmp",
        dest="temp_dir",
    )
    parser_init.add_argument(
        "--temp_dir",
        default="/tmp",
        help=argparse.SUPPRESS,
        dest="temp_dir",
    )
    
    parser_init.add_argument(
        "--download-species",
        default=False,
        help="if set, upon initialisation, spacemake will download the mouse and human genome and index",
        action="store_true",
        dest="download_species",
    )
    parser_init.add_argument(
        "--download_species",
        default=False,
        help=argparse.SUPPRESS,
        action="store_true",
        dest="download_species",
    )
    
    parser_init.add_argument(
        "--dropseq-tools",
        help="absolute path to dropseq_tools directory",
        required=True,
        dest="dropseq_tools",
    )
    parser_init.add_argument(
        "--dropseq_tools",
        help=argparse.SUPPRESS,
        required=False,
        dest="dropseq_tools",
    )

    parser_init.set_defaults(func=spacemake_init)

    return parser_init


def setup_run_parser(parent_parser_subparsers):
    """setup_run_parser.

    :param parent_parser_subparsers:
    """
    parser_run = parent_parser_subparsers.add_parser(
        "run", help="run spacemake", parents=[get_run_parser()]
    )
    parser_run.set_defaults(func=spacemake_run)

    # create subparsers
    parser_run_subparsers = parser_run.add_subparsers()

    downsampling_parser = parser_run_subparsers.add_parser(
        "downsample",
        help="run downsampling analysis for a list of projects/samples",
        parents=[get_project_sample_parser(allow_multiple=True), get_run_parser()],
    )
    downsampling_parser.set_defaults(downsample=True, func=spacemake_run)

    # parser_novosparc = novosparc_spacemake_parser(parser_run_subparsers)
    # parser_novosparc.set_defaults(novosparc_reconstruct=True,
    #    func=lambda args: spacemake_run(pdf, args))

    return parser_run


#####################################################
# actual command-line functions, used as call-backs #
#####################################################


@message_aggregation(logger_name)
def spacemake_init(args):
    """spacemake_init.

    :param args:
    """
    import snakemake
    import yaml
    from spacemake.snakemake.variables import config_path

    if os.path.isfile(config_path):
        msg = "spacemake has already been initiated in this directory.\n"
        msg += "use other commands to run and analyse samples."
        logger.info(msg)
        return 0
    initial_config = os.path.join(os.path.dirname(__file__), "data/config/config.yaml")

    # initialise config file
    cf = ConfigFile.from_yaml(initial_config)
    # update the file path
    cf.set_file_path(config_path)

    # add variables from args
    cf.variables["root_dir"] = args["root_dir"]
    cf.variables["temp_dir"] = args["temp_dir"]

    cf.variables["external_bin"] = {"dropseq_tools": args["dropseq_tools"]}

    cf.variables["microscopy_out"] = args.get("microscopy_out", "")

    if args["download_species"]:
        species_data_config_file = os.path.join(
            os.path.dirname(__file__), "data/config/species_data_url.yaml"
        )
        species_data_config = yaml.load(
            open(species_data_config_file), Loader=yaml.FullLoader
        )

        # add keys as species to config
        species = list(species_data_config.keys())
        snakemake_config = {"root_dir": ""}
        snakemake_config["species"] = species

        # define the pattern
        snakemake_config["annotation_file_pattern"] = (
            "species_data/{species}/{species}_{data_type}.gtf"
        )
        snakemake_config["genome_file_pattern"] = (
            "species_data/{species}/{species}_{data_type}.fa"
        )

        # the to be saved file paths
        species_info = {}
        species_files_exist = []

        for sp in species:
            if not sp in species_info.keys():
                species_info[sp] = {}
            for data_type in ["genome", "annotation"]:
                # save download url to be passed to snakemake
                snakemake_config[sp + "_" + data_type + "_url"] = species_data_config[
                    sp
                ][data_type]
                # save file path of the result
                species_file = snakemake_config[data_type + "_file_pattern"].format(
                    species=sp, data_type=data_type
                )
                species_info[sp][data_type] = species_file

                # add bool if file exists
                species_files_exist.append(os.path.isfile(species_file))

        # if any of the files are missing
        if not all(species_files_exist):
            # get the snakefile for downloading the .gtf and .fa files
            snakefile = os.path.join(
                os.path.dirname(__file__), "snakemake/species_init.smk"
            )
            # run snakemake: download species data and place them in the right place
            snakemake.snakemake(snakefile, cores=1, config=snakemake_config)

        for key, value in species_info.items():
            cf.add_variable(
                "species",
                key,
                reference="genome",
                sequence=value["genome"],
                annotation=value["annotation"],
            )

    # copy visium_puck_barcode_file
    dest_visium_path = "puck_data/visium_barcode_positions.csv"
    logger.info(f"Moving visium barcodes to {dest_visium_path}")
    os.makedirs(os.path.dirname(dest_visium_path), exist_ok=True)
    from shutil import copyfile

    copyfile(
        os.path.join(os.path.dirname(__file__), "data/visium_barcode_positions.csv"),
        dest_visium_path,
    )

    # copy openst_coordinate_system
    dest_puck_collection_path = "puck_data/openst_coordinate_system.csv"
    logger.info(
        f"Moving puck collection coordinate system to {dest_puck_collection_path}"
    )
    os.makedirs(os.path.dirname(dest_puck_collection_path), exist_ok=True)
    copyfile(
        os.path.join(
            os.path.dirname(__file__),
            "data/puck_collection/openst_coordinate_system.csv",
        ),
        dest_puck_collection_path,
    )

    # save
    cf.dump()


@message_aggregation(logger_name)
def spacemake_run(args):
    """spacemake_run.

    :param args:
    """
    from spacemake.errors import SpacemakeError
    import snakemake

    import spacemake.snakemake.variables as var

    if not os.path.isfile(var.config_path):
        msg = "spacemake has not been initalised yet.\n"
        msg += "please run `spacemake init` to start a new project"

        raise SpacemakeError(msg)

    from spacemake.project_df import get_global_ProjectDF

    root = logging.getLogger("spacemake")
    # TODO: Why is args a dictionary and not argparse.Namespace ?
    if args["debug"]:
        # activate cmdline requested debug output for specific domains (comma-separated)
        for logger_name in args["debug"].split(","):
            if logger_name:
                root.info(f"setting domain {logger_name} to DEBUG")
                logging.getLogger(logger_name.replace("root", "")).setLevel(
                    logging.DEBUG
                )

    pdf = get_global_ProjectDF()
    samples = []
    projects = []
    targets = ["run_analysis"]
    with_fastqc = args.get("with_fastqc", False)

    downsample = args.get("downsample", False)
    novosparc_reconstruct = args.get("novosparc_reconstruct", False)

    if downsample:
        targets = ["downsample"]
        samples = args.get("sample_id_list", [])
        projects = args.get("project_id_list", [])

    if novosparc_reconstruct:
        targets = ["novosparc"]
        import spacemake.smk as smk

        novosparc_variables = smk.get_novosparc_variables(pdf, args)
    else:
        novosparc_variables = {}

    config_variables = {
        "project_df": pdf.file_path,
        "samples": samples,
        "projects": projects,
        "with_fastqc": with_fastqc,
        "pwd": os.getcwd(),
        "log_debug": args["debug"],
    }

    # join config_variables and novosparc_variables
    # to flatten the dictionary
    config_variables = {**config_variables, **novosparc_variables}

    # get the snakefile
    snakefile = os.path.join(os.path.dirname(__file__), "snakemake/main.smk")
    # run snakemake
<<<<<<< HEAD
=======
    preprocess_finished = snakemake.snakemake(
        snakefile,
        configfiles=[var.config_path],
        cores=args["cores"],
        dryrun=args["dryrun"],
        targets=["get_stats_prealigned_barcodes", "unload_genome_flag"],
        touch=args["touch"],
        force_incomplete=args["rerun_incomplete"],
        keepgoing=args["keep_going"],
        printshellcmds=args["printshellcmds"],
        config=config_variables,
    )

    if preprocess_finished is False:
        raise SpacemakeError("an error occurred while snakemake() ran")

    # update valid pucks (above threshold) before continuing to downstream
    # this performs counting of matching barcodes after alignment
    pdf.update_project_df_barcode_matches(prealigned=True)
    pdf.consolidate_pucks_merged_samples()
    pdf.dump()

    # whitelisting of barcodes
    preprocess_finished = snakemake.snakemake(
        snakefile,
        configfiles=[var.config_path],
        cores=args["cores"],
        dryrun=args["dryrun"],
        targets=["get_whitelist_barcodes"],
        touch=args["touch"],
        force_incomplete=args["rerun_incomplete"],
        keepgoing=args["keep_going"],
        printshellcmds=args["printshellcmds"],
        config=config_variables,
    )

    pdf.update_project_df_barcode_matches()
    pdf.dump()

    # run snakemake quantification and reports
>>>>>>> a300f5d0
    analysis_finished = snakemake.snakemake(
        snakefile,
        configfiles=[var.config_path],
        cores=args["cores"],
        dryrun=args["dryrun"],
        targets=targets,
        touch=args["touch"],
        force_incomplete=args["rerun_incomplete"],
        keepgoing=args["keep_going"],
        printshellcmds=args["printshellcmds"],
        config=config_variables,
    )

    if analysis_finished is False:
        raise SpacemakeError("an error occurred while snakemake() ran")

    # at the very end dump the project_data_frame
    pdf.dump()


@message_aggregation(logger_name)
def add_update_delete_sample_cmdline(args):
    """add_update_delete_sample_cmdline.

    :param args:
    """
    action = args["action"]
    from spacemake.project_df import get_global_ProjectDF

    pdf = get_global_ProjectDF()
    # remove the action from args
    del args["action"]

    if action == "add" or action == "update":
        func = lambda **kwargs: pdf.add_update_sample(action=action, **kwargs)
    elif action == "delete":
        func = pdf.delete_sample

    sample = func(**args)
    pdf.dump()


@message_aggregation(logger_name)
def add_sample_sheet_cmdline(args):
    """add_sample_sheet_cmdline.

    :param args:
    """
    from spacemake.project_df import get_global_ProjectDF

    pdf = get_global_ProjectDF()

    pdf.add_sample_sheet(args["sample_sheet"], args["basecalls_dir"])

    pdf.dump()


@message_aggregation(logger_name)
def add_samples_from_yaml_cmdline(args):
    """add_samples_from_yaml_cmdline.

    :param args:
    """
    from spacemake.project_df import get_global_ProjectDF

    pdf = get_global_ProjectDF()
    pdf.add_samples_from_yaml(args["samples_yaml"])

    pdf.dump()


@message_aggregation(logger_name)
def set_remove_variable_cmdline(args):
    """set_remove_variable_cmdline.

    :param args:
    """
    variable_name = args["variable"]
    action = args["action"]

    variable_key = args[variable_name]
    from spacemake.project_df import get_global_ProjectDF

    pdf = get_global_ProjectDF()

    pdf.set_remove_variable(
        variable_name=variable_name,
        variable_key=variable_key,
        action=action,
        project_id_list=args["project_id_list"],
        sample_id_list=args["sample_id_list"],
        keep_old=args.get("keep_old", False),
    )

    pdf.dump()


@message_aggregation(logger_name)
def merge_samples_cmdline(args):
    """merge_samples_cmdline.

    :param args:
    """
    from spacemake.project_df import get_global_ProjectDF

    pdf = get_global_ProjectDF()
    pdf.merge_samples(**args)

    pdf.dump()


@message_aggregation(logger_name)
def list_projects_cmdline(args):
    """list_projects_cmdline.

    :param args:
    """
    from spacemake.project_df import get_global_ProjectDF

    pdf = get_global_ProjectDF()

    projects = args["project_id_list"]
    samples = args["sample_id_list"]
    variables = args["always_show"] + args["variables"]

    df = pdf.df
    logger = logging.getLogger(logger_name)

    if projects != [] or samples != []:
        df = df.query("project_id in @projects or sample_id in @samples")
        logger.inof(f"listing projects: {projects} and samples: {samples}")
    else:
        logger.info("listing all projects and samples")

    logger.info(f"variables used: {variables}")

    # print the table
    logger.info(df.loc[:, variables].__str__())


def make_main_parser():
    #################
    # DEFINE PARSER #
    #################
    # we add main parser to a dictionary
    # so that we can later call the help function
    # based on the sub-command. this is to print the
    # -h (help) functionality if no parameters are provided,
    # rather than printing an error.
    # import spacemake.smk as smk

    parser_main = argparse.ArgumentParser(
        allow_abbrev=False,
        description="spacemake: bioinformatic pipeline for processing and analysis of spatial-transcriptomics data",
    )

    parser_main.add_argument("--version", action="store_true")

    parser_main_subparsers = parser_main.add_subparsers(
        help="sub-command help", dest="subcommand"
    )

    parser_run = None
    parser_projects = None
    parser_config = None
    parser_init = None
    parser_spatial = None

    ##################
    # SPACEMAKE INIT #
    ##################
    parser_init = setup_init_parser(parser_main_subparsers)

    ####################
    # SPACEMAKE CONFIG #
    ####################
    ## spacemake_config args
    from spacemake.config import setup_config_parser
    from spacemake.snakemake.variables import config_path

    if os.path.isfile(config_path):
        # save config file
        parser_config = setup_config_parser(parser_main_subparsers)

        ############################
        # SPACEMAKE PROJECT/SAMPLE #
        ############################
        from spacemake.cmdline import setup_project_parser

        parser_projects = setup_project_parser(parser_main_subparsers)

        #################
        # SPACEMAKE RUN #
        #################
        parser_run = setup_run_parser(parser_main_subparsers)

        #####################
        # SPACEMAKE SPATIAL #
        #####################
        from spacemake.spatial.cmdline import setup_spatial_parser

        parser_spatial = setup_spatial_parser(parser_main_subparsers)

    parser_dict = {
        "init": parser_init,
        "config": parser_config,
        "projects": parser_projects,
        "run": parser_run,
        "main": parser_main,
        "spatial": parser_spatial,
    }

    return parser_main, parser_dict


def cmdline():
    # import importlib.metadata
    """cmdline."""
    parser_main, parser_dict = make_main_parser()
    args = parser_main.parse_args()

    if args.version and args.subcommand is None:
        import spacemake.contrib

        print(spacemake.contrib.__version__)
        return 0
    else:
        del args.version

    # get the function to be run
    if "func" in args:
        func = args.func
    # else print help
    else:
        if args.subcommand is not None:
            parser_dict[args.subcommand].print_help()
        else:
            parser_dict["main"].print_help()
        return 0

    # get the args and delete the func key, get only set values
    args = {key: value for key, value in vars(args).items() if value is not None}
    args.pop("func", None)
    # pop also main,
    args.pop("subcommand", None)

    return func(args)


if __name__ == "__main__":
    cmdline()<|MERGE_RESOLUTION|>--- conflicted
+++ resolved
@@ -966,49 +966,6 @@
     # get the snakefile
     snakefile = os.path.join(os.path.dirname(__file__), "snakemake/main.smk")
     # run snakemake
-<<<<<<< HEAD
-=======
-    preprocess_finished = snakemake.snakemake(
-        snakefile,
-        configfiles=[var.config_path],
-        cores=args["cores"],
-        dryrun=args["dryrun"],
-        targets=["get_stats_prealigned_barcodes", "unload_genome_flag"],
-        touch=args["touch"],
-        force_incomplete=args["rerun_incomplete"],
-        keepgoing=args["keep_going"],
-        printshellcmds=args["printshellcmds"],
-        config=config_variables,
-    )
-
-    if preprocess_finished is False:
-        raise SpacemakeError("an error occurred while snakemake() ran")
-
-    # update valid pucks (above threshold) before continuing to downstream
-    # this performs counting of matching barcodes after alignment
-    pdf.update_project_df_barcode_matches(prealigned=True)
-    pdf.consolidate_pucks_merged_samples()
-    pdf.dump()
-
-    # whitelisting of barcodes
-    preprocess_finished = snakemake.snakemake(
-        snakefile,
-        configfiles=[var.config_path],
-        cores=args["cores"],
-        dryrun=args["dryrun"],
-        targets=["get_whitelist_barcodes"],
-        touch=args["touch"],
-        force_incomplete=args["rerun_incomplete"],
-        keepgoing=args["keep_going"],
-        printshellcmds=args["printshellcmds"],
-        config=config_variables,
-    )
-
-    pdf.update_project_df_barcode_matches()
-    pdf.dump()
-
-    # run snakemake quantification and reports
->>>>>>> a300f5d0
     analysis_finished = snakemake.snakemake(
         snakefile,
         configfiles=[var.config_path],
