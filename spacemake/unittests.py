--- conflicted
+++ resolved
@@ -267,14 +267,6 @@
             f"{spacemake_cmd} run --cores=8", check_returncode=False, check_stderr=False
         )
 
-<<<<<<< HEAD
-    # def test_4_bamcheck(self):
-    #     # test correct BAM content
-    #     expect = load_bam_hashes("../test_data/test_bam_md5.txt")
-    #     for bpath, md5 in sorted(gather_bam_hashes(".").items()):
-    #         print(f"checking '{bpath}'")
-    #         self.assertEqual(md5, expect[bpath])
-=======
     def test_4_bamcheck(self):
         # test correct BAM content
         expect = load_bam_hashes("../test_data/test_bam_md5.txt")
@@ -284,7 +276,6 @@
                 self.assertEqual(md5, expect[bpath])
             else:
                 print(f"missing reference checksum for '{bpath}'- skipping test")
->>>>>>> 87f5858c
 
     #     # TODO: test correct DGE content
 
