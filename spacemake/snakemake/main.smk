#########
# about #
#########
__version__ = '0.1.1'
__author__ = ['Nikos Karaiskos', 'Tamas Ryszard Sztanka-Toth']
__license__ = 'GPL'
__email__ = ['nikolaos.karaiskos@mdc-berlin.de', 'tamasryszard.sztanka-toth@mdc-berlin.de']

###########
# imports #
###########
import os
import pandas as pd
import numpy as np
import math
import scanpy as sc

from spacemake.preprocess import dge_to_sparse_adata, attach_barcode_file,\
    parse_barcode_file, load_external_dge, attach_puck_variables, attach_puck
from spacemake.spatial import create_meshed_adata, puck_collection
from spacemake.project_df import ProjectDF
from spacemake.config import ConfigFile
from spacemake.errors import SpacemakeError

# load root dir_variable
project_root = config['root_dir']

################
# Shell prefix #
################
shell.prefix('set +o pipefail; JAVA_TOOL_OPTIONS="-Xmx8g -Xss2560k" ; ')

####
# this file should contain all sample information, sample name etc.
####
# configfile should be loaded from command line
# populate if not exists
config['samples'] = config.get('samples', [])
config['projects'] = config.get('projects', [])

###############
# Global vars #
###############
global_tmp = config['temp_dir']
repo_dir = os.path.dirname(workflow.snakefile)
spacemake_dir = os.path.dirname(os.path.dirname(workflow.snakefile))

#######################
# DIRECTORY STRUCTURE #
#######################
include: 'variables.py'

########################
# UNIQUE PIPELINE VARS #
########################
# set the tool script directories
dropseq_tools = config['external_bin']['dropseq_tools']

reports_dir = complete_data_root + '/reports'
smart_adapter = config['adapters']['smart']


# moved barcode_flavor assignment here so that additional samples/projects are equally processed
project_df = ProjectDF(config['project_df'], ConfigFile.from_yaml('config.yaml'))

species_genome = 'species_data/{species}/genome.fa'
species_annotation = 'species_data/{species}/annotation.gtf'

####################
# HELPER FUNCTIONS #
####################
include: 'scripts/snakemake_helper_functions.py'

_module_output_hooks = []
def register_module_output_hook(hook, module="built-in"):
    _module_output_hooks.append( (hook, module) )

def get_module_outputs():
    outputs = []
    for hook, module in _module_output_hooks:
        for out in hook():
            print(f"output provided by '{module}' module (via '{hook.__name__}'): '{out}'")
            outputs.append(out)
    
    return outputs

######################### 
# INCLUDE OTHER MODULES #
#########################
include: 'downsample.smk'
include: 'mapping.smk'
include: 'dropseq.smk'
include: 'longread.smk'

#####################
# CUSTOM USER RULES #
#####################
# top-level targets to be injected as input-dependencies of the 
# master rule should be registered by calling register_module_output_hook()
# with a function that returns a list of output files.

if "custom_rules" in config:
    custom = os.path.join(config["pwd"], config["custom_rules"])
    include: custom


# global wildcard constraints
wildcard_constraints:
    umi_cutoff = '\d+',
    dge_cleaned='|\.cleaned',
    dge_type = '|'.join(dge_types),
    pacbio_ext = 'fq|fastq|bam',
    polyA_adapter_trimmed = '|\.polyA_adapter_trimmed',
    mm_included = '|\.mm_included',
    n_beads = '[0-9]+|spatial|external',
    is_external = '|\.external',
    spot_diameter_um = '[0-9]+',
    spot_distance_um = '[0-9]+|hexagon',
    data_root_type = 'complete_data|downsampled_data',
    downsampling_percentage = '\/[0-9]+|',
    puck_barcode_file_id = '(?!puck_collection)[^.]+',
    puck_barcode_file_id_qc = '[^.]+'

#############
# Main rule #
#############
rule run_analysis:
    input:
        # this creates the dge and a collection of pucks (i.e., spatial stitching)
        unpack(get_all_dges),
        unpack(get_all_dges_collection),
        # create fastqc
        unpack(
            lambda wildcards: get_output_files(
                    fastqc_pattern, ext = fastqc_ext, mate=['1', '2'],
                    data_root_type = 'complete_data', downsampling_percentage = '',
                    filter_merged=True) 
                if config['with_fastqc'] else []
        ),
        get_output_files(automated_report, 
            data_root_type = 'complete_data', downsampling_percentage='', 
            puck_barcode_file_matching_type='spatial_matching'),
        get_output_files(automated_report, 
            data_root_type = 'complete_data', downsampling_percentage='', 
            check_puck_collection=True,
            puck_barcode_file_matching_type='spatial_matching'),
        get_output_files(qc_sheet, 
            data_root_type = 'complete_data', downsampling_percentage='', run_on_external=False,
            puck_barcode_file_matching_type='spatial_matching'),
        get_output_files(qc_sheet, 
            data_root_type = 'complete_data', downsampling_percentage='', run_on_external=False,
            check_puck_collection=True,
            puck_barcode_file_matching_type='spatial_matching'),
        # finally, everything registered via register_module_output_hook()
        get_module_outputs(),
        

rule get_stats_prealigned_barcodes:
    input:
        get_output_files(barcode_readcounts,
            data_root_type='complete_data',
            downsampling_percentage='',
            run_on_external=False,
        ),
        get_prealignment_files(puck_count_prealigned_barcode_matches_summary)

rule get_whitelist_barcodes:
    input:
        get_output_files(puck_count_barcode_matches_summary,
            data_root_type = 'complete_data',
            downsampling_percentage='', run_on_external=False),
        get_output_files(puck_barcode_files_summary,
            data_root_type = 'complete_data',
            downsampling_percentage='', run_on_external=False)

##############
# DOWNSAMPLE #
##############
rule downsample:
    input:
        get_output_files(downsample_saturation_analysis,
            samples = config['samples'],
            projects = config['projects'],
            puck_barcode_file_matching_type = "spatial_matching")

#############
# NOVOSPARC #
#############
#rule novosparc:
#    input:
#        *get_novosparc_input_files(config)

#################
# MERGE SAMPLES #
#################
include: 'merge_samples.smk'

#########
# RULES #
#########
ruleorder: link_raw_reads > link_demultiplexed_reads 

rule demultiplex_data:
    params:
        demux_barcode_mismatch=lambda wildcards: int(project_df.get_metadata('demux_barcode_mismatch', demux_dir = wildcards.demux_dir)),
        sample_sheet=lambda wildcards: project_df.get_metadata('sample_sheet', demux_dir = wildcards.demux_dir),
        output_dir= lambda wildcards: expand(demux_dir_pattern, demux_dir=wildcards.demux_dir)
    input:
        lambda wildcards: project_df.get_metadata('basecalls_dir', demux_dir = wildcards.demux_dir)
    output:
        demux_indicator
    threads: 8
    shell:
        """
        retVal=$(bcl2fastq \
            --no-lane-splitting --fastq-compression-level=9 \
            --mask-short-adapter-reads 15 \
            --barcode-mismatch {params.demux_barcode_mismatch} \
            --output-dir {params.output_dir} \
            --sample-sheet {params.sample_sheet} \
            --runfolder-dir {input} \
            -p {threads})
        
        if [ $retVAL==0 ]; then
            echo "demux finished: $(date)" > {output}
        fi
        exit $retVal
        """

rule link_demultiplexed_reads:
    input:
        ancient(unpack(get_demux_indicator))
    output:
        raw_reads_pattern
    params:
        demux_dir = lambda wildcards: expand(demux_dir_pattern,
            demux_dir = project_df.get_metadata('demux_dir', sample_id = wildcards.sample_id,
                                     project_id = wildcards.project_id)),
        reads_folder = raw_data_illumina_reads
    shell:
        """
        mkdir -p {params.reads_folder}

        find {params.demux_dir} -type f -wholename '*/{wildcards.sample_id}/*R{wildcards.mate}*.fastq.gz' -exec ln -sr {{}} {output} \; 
        """

rule link_raw_reads:
    input:
        unpack(get_reads)
    output:
        raw_reads_pattern
    run:
        if len(input) == 1:
            # either link raw reads
            shell("ln -rs {input} {output}")
        else:
            # or append reads together
            shell("cat {input} > {output}")
            

rule zcat_pipe:
    input: "{name}.fastq.gz"
    output: temp("{name}.fastq")
    threads: 2
    shell: "unpigz --keep --processes {threads} --stdout $(readlink {input}) >> {output}"

rule tag_reads_bc_umi:
    input:
        # these implicitly depend on the raw reads via zcat_pipes
        R1 = raw_reads_mate_1,
        R2 = raw_reads_mate_2
    params:
        bc = lambda wildcards: get_bc_preprocess_settings(wildcards)
    output:
        assigned = tagged_bam,
        unassigned = unassigned,
        bc_stats = reverse_reads_mate_1.replace(reads_suffix, ".bc_stats.tsv")
    log:
        reverse_reads_mate_1.replace(reads_suffix, ".preprocessing.log")
    threads: 4
    shell:
        "python {spacemake_dir}/preprocess/cmdline.py "
        "--sample={wildcards.sample_id} "
        "--read1={input.R1} "
        "--read2={input.R2} "
        "--parallel={threads} "
        "--save-stats={output.bc_stats} "
        "--log-file={log} "
        "--bc1-ref={params.bc.bc1_ref} "
        "--bc2-ref={params.bc.bc2_ref} "
        "--bc1-cache={params.bc.bc1_cache} "
        "--bc2-cache={params.bc.bc2_cache} "
        "--threshold={params.bc.score_threshold} "
        "--cell='{params.bc.cell}' "
        "--cell-raw='{params.bc.cell_raw}' "
        "--out-format=bam "
        "--out-unassigned={output.unassigned} "
        "--out-assigned=/dev/stdout "
        "--UMI='{params.bc.UMI}' "
        "--bam-tags='{params.bc.bam_tags}' "
        "--min-opseq-score={params.bc.min_opseq_score} "
        "| samtools view -bh /dev/stdin > {output.assigned} "

rule run_fastqc:
    input:
        # we need to use raw reads here, as later during "reversing" we do the umi
        # extraction, and barcode identification (for the combinatorial barcoding)
        # in order for R1 to have the same pattern
        raw_reads_pattern
    output:
        fastqc_pattern
    params:
        output_dir = fastqc_root 
    threads: 4
    shell:
        """
        mkdir -p {params.output_dir}

        fastqc -t {threads} -o {params.output_dir} {input}
        """

rule get_barcode_readcounts:
    # this rule takes the final.bam file (output of the dropseq pipeline) and creates a barcode read count file
    input:
        unpack(get_final_bam)
    output:
        barcode_readcounts
    params:
        cell_barcode_tag = lambda wildcards: get_bam_tag_names(
            project_id = wildcards.project_id,
            sample_id = wildcards.sample_id)['{cell}']
    shell:
        """
        {dropseq_tools}/BamTagHistogram -m 32g \
        I= {input} \
        O= {output} \
        TAG={params.cell_barcode_tag} \
        READ_MQ=0
        """

rule get_barcode_readcounts_prealigned:
    # we perform some preliminary counting on the prealigned reads
    input:
        tagged_bam
    output:
        barcode_readcounts_prealigned
    params:
        cell_barcode_tag = lambda wildcards: get_bam_tag_names(
            project_id = wildcards.project_id,
            sample_id = wildcards.sample_id)['{cell}']
    shell:
        """
        {dropseq_tools}/BamTagHistogram -m 32g \
        I= {input} \
        O= {output} \
        TAG={params.cell_barcode_tag} \
        READ_MQ=0
        """

rule merge_stats_prealigned_spatial_barcodes:
    input:
        unpack(get_barcode_files),
        bc_prealign = barcode_readcounts_prealigned
    params:
        pbc_id = lambda wildcards: project_df.get_puck_barcode_ids_and_files(
            project_id=wildcards.project_id, sample_id=wildcards.sample_id
        )[0],
        min_threshold = lambda wildcards:
            project_df.config.get_run_mode(list(get_run_modes_from_sample(
            wildcards.project_id, wildcards.sample_id).keys())[0]).variables['spatial_barcode_min_matches']
    output:
        puck_count_prealigned_barcode_matches_summary
    # at most 50% of CPU resources allocated to finding tiles
    # with 64 cores, in 'margaret', this takes 10 minutes to match 
    # ~3,5k targets of 2 M barcodes, against a query of ~600 M reads
    threads: max(workflow.cores * 0.5, 1)
    shell:
        "python {spacemake_dir}/snakemake/scripts/n_intersect_sequences.py"
        " --query {input.bc_prealign}"
        " --query-plain-skip 0"
        " --query-plain-column 1"
        " --target {input.puck_barcode_files}"
        " --target-id {params.pbc_id}"
        " --target-plain-column 0"
        " --summary-output {output}"
        " --min-threshold {params.min_threshold}"
        " --n-jobs {threads}"   

rule create_top_barcode_whitelist:
    input:
        barcode_readcounts
    output:
        top_barcodes
    shell:
        "zcat {input} | cut -f2 | head -{wildcards.n_beads} > {output}"

rule clean_top_barcodes:
    input:
        top_barcodes
    output:
        top_barcodes_clean
    script:
        'scripts/clean_top_barcodes.py'

rule create_spatial_barcode_file:
    input:
        unpack(get_puck_file),
        unpack(get_all_barcode_readcounts)
    output:
        parsed_spatial_barcodes
    run:
        # TODO: benchmark this rule - set+np index instead of merge?
        # load all readcounts
        bc_readcounts=[pd.read_table(bc_rc, skiprows=1,
            names=['read_n', 'cell_bc']) for bc_rc in input['bc_readcounts']]

        # join them together
        bc_readcounts = pd.concat(bc_readcounts)

        # remove duplicates
        bc_readcounts.drop_duplicates(subset='cell_bc', keep='first',
            inplace=True)

        # load barcode file and parse it
        bc = parse_barcode_file(input[0])
        bc.reset_index(level=0, inplace=True)
        # inner join to get rid of barcode without any data
        bc = pd.merge(bc, bc_readcounts, how='inner', on='cell_bc')
        bc = bc[['cell_bc', 'x_pos', 'y_pos']]

        bc.to_csv(output[0], index=False)

rule create_spatial_barcode_whitelist:
    input: parsed_spatial_barcodes
    output: temp(spatial_barcodes)
    run:
        bc = pd.read_csv(input[0])
        bc = bc[['cell_bc']]
        bc = bc.append({'cell_bc': 'NNNNNNNNNNNN'}, ignore_index=True)

        # save both the whitelist and the beads in a separate file
        bc[['cell_bc']].to_csv(output[0], header=False, index=False)
        
rule create_dge:
    # creates the dge. depending on if the dge has _cleaned in the end it will require the
    # topBarcodesClean.txt file or just the regular topBarcodes.txt
    input:
        unpack(get_top_barcodes),
        unpack(get_dge_input_bam)
    output:
        dge=dge_out,
        dge_summary=dge_out_summary
    params:
        dge_root = dge_root,
        dge_extra_params = lambda wildcards: get_dge_extra_params(wildcards),
        cell_barcode_tag = lambda wildcards: get_bam_tag_names(
            project_id = wildcards.project_id,
            sample_id = wildcards.sample_id)['{cell}'],
        umi_tag = lambda wildcards: get_bam_tag_names(
            project_id = wildcards.project_id,
            sample_id = wildcards.sample_id)['{UMI}']
<<<<<<< HEAD
    # at most 8 dges will be created the same time
=======
>>>>>>> b4d3622f
    threads: 1
    shell:
        """
        mkdir -p {params.dge_root}

        {dropseq_tools}/DigitalExpression \
        -m 16g \
        I= {input.reads}\
        O= {output.dge} \
        SUMMARY= {output.dge_summary} \
        CELL_BC_FILE={input.top_barcodes} \
        CELL_BARCODE_TAG={params.cell_barcode_tag} \
        MOLECULAR_BARCODE_TAG={params.umi_tag} \
        TMP_DIR={global_tmp} \
        {params.dge_extra_params}
        """

rule create_h5ad_dge:
    input:
        unpack(get_puck_file),
        unpack(get_raw_dge),
        puck_barcode_files_summary
    # output here will either be n_beads=number, n_beads=spatial
    output: dge_out_h5ad, dge_out_h5ad_obs
    run:
        if wildcards.is_external == '.external':
            adata = load_external_dge(input['dge'])
        else:
            adata = dge_to_sparse_adata(
                input['dge'],
                input['dge_summary'])
        # attach barcodes
        if 'barcode_file' in input.keys() and wildcards.n_beads == 'spatial':
            adata = attach_barcode_file(adata, input['barcode_file'])
            adata = attach_puck(
                adata,
                project_df.get_puck(
                    project_id = wildcards.project_id,
                    sample_id = wildcards.sample_id,
                    return_empty=True
                )
            )

        # add 'cell_bc' name to index for same format as individual pucks
        # this also ensures compatibility with qc_sequencing_create_sheet.Rmd
        adata.write(output[0])
        adata.obs.to_csv(output[1])

rule create_mesh_spatial_dge:
    input:
        dge_spatial
    output:
        dge_spatial_mesh,
        dge_spatial_mesh_obs
    params:
        puck_data = lambda wildcards: project_df.get_puck_variables(
            project_id = wildcards.project_id,
            sample_id = wildcards.sample_id),
        pbf_metrics = lambda wildcards: project_df.get_puck_barcode_file_metrics(
            project_id = wildcards.project_id,
            sample_id = wildcards.sample_id,
            puck_barcode_file_id = wildcards.puck_barcode_file_id)
    run:
        adata = sc.read(input[0])
        if wildcards.spot_distance_um == 'hexagon':
            mesh_type = 'hexagon'
            # if hexagon, this will be ignored
            spot_distance_um = 10.0
        else:
            mesh_type = 'circle'
            spot_distance_um = float(wildcards.spot_distance_um)
        adata = create_meshed_adata(adata,
            px_by_um = params['pbf_metrics']['px_by_um'],
            bead_diameter_um = params['puck_data']['spot_diameter_um'],
            spot_diameter_um = float(wildcards.spot_diameter_um),
            spot_distance_um = spot_distance_um,
            mesh_type = mesh_type)
        adata.write(output[0])
        adata.obs.to_csv(output[1])

rule puck_collection_stitching:
    input:
        unpack(get_puck_collection_stitching_input),
        # the puck_barcode_files_summary is required for puck_metadata
        puck_barcode_files_summary
    output:
        dge_spatial_collection_mesh,
        dge_spatial_collection_mesh_obs
    params:
        puck_data = lambda wildcards: project_df.get_puck_variables(
                                project_id = wildcards.project_id,
                                sample_id = wildcards.sample_id),
        puck_metadata = lambda wildcards: project_df.get_puck_barcode_ids_and_files(
            project_id=wildcards.project_id, sample_id=wildcards.sample_id
        ),
    run:
        _pc = puck_collection.merge_pucks_to_collection(
            # takes all input except the puck_barcode_files
            input[:-1],
            params['puck_metadata'][0],
            params['puck_data']['coordinate_system'],
            "",
            "puck_id",
        )
        
        # x_pos and y_pos to be global coordinates
        _pc.obs['x_pos'] = _pc.obsm['spatial'][..., 0]
        _pc.obs['y_pos'] = _pc.obsm['spatial'][..., 1]

        _pc.write_h5ad(output[0])
        # add 'cell_bc' name to index for same format as individual pucks
        # this also ensures compatibility with qc_sequencing_create_sheet.Rmd
        df = _pc.obs
        df.index.name = "cell_bc"
        # only get numeric columns, to avoid problems during summarisation
        # we could implement sth like df.A.str.extract('(\d+)')
        # to avoid losing information from columns that are not numeric
        df._get_numeric_data().to_csv(output[1])

rule create_qc_sheet:
    input:
        unpack(get_qc_sheet_input_files),
        ribo_log=parsed_ribo_depletion_log
    params:
        sample_info = lambda wildcards: project_df.get_sample_info(
            wildcards.project_id, wildcards.sample_id),
        puck_variables = lambda wildcards:
            project_df.get_puck_variables(wildcards.project_id, wildcards.sample_id,
                return_empty=True),
        pbf_metrics = lambda wildcards: project_df.get_puck_barcode_file_metrics(
            project_id = wildcards.project_id,
            sample_id = wildcards.sample_id,
            puck_barcode_file_id = wildcards.puck_barcode_file_id_qc),
        is_spatial = lambda wildcards:
            project_df.is_spatial(wildcards.project_id, wildcards.sample_id,
                puck_barcode_file_id=wildcards.puck_barcode_file_id_qc),
        run_modes = lambda wildcards: get_run_modes_from_sample(
            wildcards.project_id, wildcards.sample_id)
    output:
        qc_sheet
    script:
        "scripts/qc_sequencing_create_sheet.Rmd"

rule run_automated_analysis:
    input:
        unpack(get_automated_analysis_dge_input)
    output:
        automated_analysis_result_file
    params:
        is_spatial = lambda wildcards:
            project_df.is_spatial(wildcards.project_id, wildcards.sample_id,
                puck_barcode_file_id=wildcards.puck_barcode_file_id_qc),
        run_mode_variables = lambda wildcards:
            project_df.config.get_run_mode(wildcards.run_mode).variables
    script:
        'scripts/automated_analysis.py'

rule run_novosparc_denovo:
    input:
        automated_analysis_result_file
    output:
        novosparc_denovo_h5ad
    threads: 4
    shell:
        "python {spacemake_dir}/spatial/novosparc_integration.py"
        " --single_cell_dataset {input}"
        " --output {output}"

rule run_novosparc_with_reference:
    input:
        unpack(get_novosparc_with_reference_input_files),
        sc_adata=automated_analysis_result_file
    output:
        novosparc_with_reference_h5ad
    shell:
        "python {spacemake_dir}/spatial/novosparc_integration.py"
        " --single_cell_dataset {input.sc_adata}"
        " --spatial_dataset {input.st_adata}"
        " --output {output}"

rule create_automated_analysis_processed_data_files:
    input:
        automated_analysis_result_file
    output:
        **automated_analysis_processed_data_files
    params:
        is_spatial = lambda wildcards:
            project_df.is_spatial(wildcards.project_id, wildcards.sample_id,
                puck_barcode_file_id=wildcards.puck_barcode_file_id_qc),
    script:
        'scripts/automated_analysis_create_processed_data_files.py'
        
rule create_automated_report:
    input:
        **automated_analysis_processed_data_files,
<<<<<<< HEAD
    # spawn at most 4 automated analyses
=======
>>>>>>> b4d3622f
    threads: 1
    output:
        automated_report
    params:
        run_mode_variables = lambda wildcards:
            project_df.config.get_run_mode(wildcards.run_mode).variables,
        puck_variables = lambda wildcards:
            project_df.get_puck_variables(wildcards.project_id, wildcards.sample_id,
                return_empty=True),
        pbf_metrics = lambda wildcards: project_df.get_puck_barcode_file_metrics(
            project_id = wildcards.project_id,
            sample_id = wildcards.sample_id,
            puck_barcode_file_id = wildcards.puck_barcode_file_id_qc),
        is_spatial = lambda wildcards:
            project_df.is_spatial(wildcards.project_id, wildcards.sample_id,
                puck_barcode_file_id=wildcards.puck_barcode_file_id_qc),
        r_shared_scripts= repo_dir + '/scripts/shared_functions.R'
    script:
        'scripts/automated_analysis_create_report.Rmd'

rule split_final_bam:
    input:
        unpack(get_final_bam)
    output:
        temp(split_reads_sam_files),
        split_reads_read_type,
        split_reads_strand_type
    params:
        prefix=split_reads_root
    shell:
        """
        sambamba view -F 'mapping_quality==255' -h {input} | \
        python {repo_dir}/scripts/split_reads_by_strand_info.py \
        --prefix {params.prefix} /dev/stdin
        """

rule split_reads_sam_to_bam:
    input:
        split_reads_sam_pattern
    output:
        split_reads_bam_pattern
    threads: 2
    shell:
        "sambamba view -S -h -f bam -t {threads} -o {output} {input}"

rule count_barcode_matches:
    input:
        unpack(get_barcode_files_matching_summary_input)
    output:
        puck_count_barcode_matches_summary
    params:
        pbf_ids = lambda wildcards: project_df.get_puck_barcode_ids_and_files(
            project_id = wildcards.project_id,
            sample_id = wildcards.sample_id)[0],
        run_mode_variables = lambda wildcards:
            project_df.config.get_run_mode(list(get_run_modes_from_sample(
            wildcards.project_id, wildcards.sample_id).keys())[0]).variables
    run:
        import os
        out_df = pd.DataFrame(columns=[
            'puck_barcode_file_id',
            'puck_barcode_file',
            'parsed_barcode_file',
            'n_barcodes',
            'n_matching',
            'matching_ratio'
            ])

        if ('puck_barcode_files' in input.keys() and
            'parsed_spatial_barcode_files' in input.keys()):
            for pbf_id, pbf, parsed_barcode_file in zip(
                    params['pbf_ids'],
                    input['puck_barcode_files'],
                    input['parsed_spatial_barcode_files'],
                ):
                n_barcodes = pd.read_csv(pbf).shape[0]
                n_matching = pd.read_csv(parsed_barcode_file).shape[0]
                matching_ratio = round(float(n_matching)/n_barcodes, 2)
                
                out_df = pd.concat([out_df, pd.DataFrame({
                    'puck_barcode_file_id': [pbf_id],
                    'puck_barcode_file': [pbf],
                    'parsed_barcode_file': [parsed_barcode_file],
                    'n_barcodes': [n_barcodes],
                    'n_matching': [n_matching],
                    'matching_ratio': [matching_ratio],
                })], ignore_index=True, sort=False)

            above_threshold_mask = out_df.matching_ratio >= params['run_mode_variables']['spatial_barcode_min_matches']
            out_df['pass_threshold'] = 0
            out_df['pass_threshold'][above_threshold_mask] = 1

        out_df.to_csv(output[0], index=False)


rule create_barcode_files_matching_summary:
    input:
        unpack(get_barcode_files_matching_summary_input),
        puck_count_barcode_matches_summary
    output:
        puck_barcode_files_summary
    params:
        pbf_ids = lambda wildcards: project_df.get_puck_barcode_ids_and_files(
            project_id = wildcards.project_id,
            sample_id = wildcards.sample_id)[0],
        puck_variables = lambda wildcards:
            project_df.get_puck_variables(wildcards.project_id, wildcards.sample_id,
                return_empty=True),
        run_mode_variables = lambda wildcards:
            project_df.config.get_run_mode(list(get_run_modes_from_sample(
            wildcards.project_id, wildcards.sample_id).keys())[0]).variables
    run:
        import os
        out_df = pd.DataFrame(columns=[
            'puck_barcode_file_id',
            'puck_barcode_file',
            'parsed_barcode_file',
            'n_barcodes',
            'n_matching',
            'matching_ratio', 
            'x_pos_min_px',
            'x_pos_max_px',
            'y_pos_min_px',
            'y_pos_max_px',
            'px_by_um'])

        if ('puck_barcode_files' in input.keys() and
            'parsed_spatial_barcode_files' in input.keys()):
            for pbf_id, pbf, parsed_barcode_file in zip(
                    params['pbf_ids'],
                    input['puck_barcode_files'],
                    input['parsed_spatial_barcode_files'],
                ):
                pbf_df = parse_barcode_file(pbf)
                n_barcodes = pbf_df.shape[0]
                n_matching = pd.read_csv(parsed_barcode_file).shape[0]
                matching_ratio = round(float(n_matching)/n_barcodes, 2)

                # calculate puck metrics
                x_pos_min_px = pbf_df.x_pos.min()
                x_pos_max_px = pbf_df.x_pos.max()
                y_pos_min_px = pbf_df.y_pos.min()
                y_pos_max_px = pbf_df.y_pos.max()

                px_by_um = (x_pos_max_px - x_pos_min_px) 
                px_by_um = px_by_um / params['puck_variables']['width_um']
                
                out_df = pd.concat([out_df, pd.DataFrame({
                    'puck_barcode_file_id': [pbf_id],
                    'puck_barcode_file': [pbf],
                    'parsed_barcode_file': [parsed_barcode_file],
                    'n_barcodes': [n_barcodes],
                    'n_matching': [n_matching],
                    'matching_ratio': [matching_ratio],
                    'x_pos_min_px': [x_pos_min_px],
                    'x_pos_max_px': [x_pos_max_px],
                    'y_pos_min_px': [y_pos_min_px],
                    'y_pos_max_px': [y_pos_max_px],
                    'px_by_um': [px_by_um],
                })], ignore_index=True, sort=False)

        out_df.to_csv(output[0], index=False)<|MERGE_RESOLUTION|>--- conflicted
+++ resolved
@@ -459,10 +459,6 @@
         umi_tag = lambda wildcards: get_bam_tag_names(
             project_id = wildcards.project_id,
             sample_id = wildcards.sample_id)['{UMI}']
-<<<<<<< HEAD
-    # at most 8 dges will be created the same time
-=======
->>>>>>> b4d3622f
     threads: 1
     shell:
         """
@@ -658,10 +654,6 @@
 rule create_automated_report:
     input:
         **automated_analysis_processed_data_files,
-<<<<<<< HEAD
-    # spawn at most 4 automated analyses
-=======
->>>>>>> b4d3622f
     threads: 1
     output:
         automated_report
