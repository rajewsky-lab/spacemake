--- conflicted
+++ resolved
@@ -15,11 +15,7 @@
 import scanpy as sc
 
 from spacemake.preprocess.dge import dge_to_sparse_adata, attach_barcode_file,\
-<<<<<<< HEAD
     parse_barcode_file, load_external_dge, attach_puck
-=======
-    parse_barcode_file, load_external_dge, attach_puck_variables, attach_puck
->>>>>>> a300f5d0
 from spacemake.spatial.util import create_meshed_adata
 import spacemake.spatial.puck_collection as puck_collection
 from spacemake.project_df import ProjectDF
@@ -186,51 +182,9 @@
                     filter_merged=True) 
                 if config['with_fastqc'] else []
         ),
-<<<<<<< HEAD
         # get flag for DGE (based on checkpoint, i.e., not explicitly generating files)
         get_expanded_pattern_project_sample(dge_out_done),
 
-=======
-        get_output_files(automated_report, 
-            data_root_type = 'complete_data', downsampling_percentage='', 
-            puck_barcode_file_matching_type='spatial_matching'),
-        get_output_files(automated_report, 
-            data_root_type = 'complete_data', downsampling_percentage='', 
-            check_puck_collection=True,
-            puck_barcode_file_matching_type='spatial_matching'),
-        get_output_files(qc_sheet, 
-            data_root_type = 'complete_data', downsampling_percentage='', run_on_external=False,
-            puck_barcode_file_matching_type='spatial_matching'),
-        get_output_files(qc_sheet, 
-            data_root_type = 'complete_data', downsampling_percentage='', run_on_external=False,
-            check_puck_collection=True,
-            puck_barcode_file_matching_type='spatial_matching'),
-        # finally, everything registered via register_module_output_hook()
-        get_module_outputs(),
-        
-
-rule get_stats_prealigned_barcodes:
-    input:
-        get_output_files(barcode_readcounts,
-            data_root_type='complete_data',
-            downsampling_percentage='',
-            run_on_external=False,
-            filter_merged=False
-        ),
-        get_prealignment_files(puck_count_prealigned_barcode_matches_summary, filter_merged=True)
-
-rule get_whitelist_barcodes:
-    input:
-        get_output_files(puck_count_barcode_matches_summary,
-            data_root_type = 'complete_data',
-            downsampling_percentage='', run_on_external=False),
-        get_output_files(puck_barcode_files_summary,
-            data_root_type = 'complete_data',
-            downsampling_percentage='', run_on_external=False),
-        # get_output_files(parsed_spatial_barcodes,
-        #     data_root_type = 'complete_data',
-        #     downsampling_percentage='', run_on_external=False)
->>>>>>> a300f5d0
 
 ##############
 # DOWNSAMPLE #
@@ -383,33 +337,6 @@
         """
         #READ_MQ=0
 
-<<<<<<< HEAD
-=======
-rule get_barcode_readcounts_prealigned:
-    # we perform some preliminary counting on the prealigned reads
-    input:
-        tagged_bam
-    output:
-        barcode_readcounts_prealigned,
-        barcode_readcounts_prealigned_log
-    params:
-        cell_barcode_tag = lambda wildcards: get_bam_tag_names(
-            project_id = wildcards.project_id,
-            sample_id = wildcards.sample_id)['{cell}']
-    threads: max(min(workflow.cores * 0.5, 16), 1)
-    shell:
-        # {dropseq_tools}/BamTagHistogram -m 32g 
-        """
-        python {spacemake_dir}/bin/BamTagHistogram.py \
-        --input {input} \
-        --output {output[0]} \
-        --tag {params.cell_barcode_tag} \
-        --min-count 1 \
-        --log-file {output[1]} \
-        """
-        # READ_MQ=0
-
->>>>>>> a300f5d0
 rule merge_stats_prealigned_spatial_barcodes:
     input:
         unpack(get_barcode_files),
@@ -429,13 +356,8 @@
     threads: max(workflow.cores * 0.5, 1)
     shell:
         "python {spacemake_dir}/snakemake/scripts/n_intersect_sequences.py"
-<<<<<<< HEAD
         " --query {input.bc_counts}"
-        " --query-plain-skip 0"
-=======
-        " --query {input.bc_prealign}"
         " --query-plain-skip 1"
->>>>>>> a300f5d0
         " --query-plain-column 1"
         " --target {input.puck_barcode_files}"
         " --target-id {params.pbc_id}"
@@ -605,12 +527,7 @@
 
 rule puck_collection_stitching:
     input:
-<<<<<<< HEAD
         unpack(checkpoint_puck_collection),
-=======
-        unpack(lambda wc: get_puck_collection_stitching_input(wc, to_mesh=False)),
-        # the puck_barcode_files_summary is required for puck_metadata
->>>>>>> a300f5d0
         puck_barcode_files_summary
     output:
         dge_spatial_collection,
@@ -646,11 +563,6 @@
         df = _pc.obs
         df.index = np.arange(len(df))
         df.index.name = "cell_bc"
-<<<<<<< HEAD
-
-=======
-        
->>>>>>> a300f5d0
         # only get numeric columns, to avoid problems during summarisation
         # we could implement sth like df.A.str.extract('(\d+)')
         # to avoid losing information from columns that are not numeric
@@ -660,12 +572,7 @@
 # TODO: collapse this with previous rule so we have a single point where we create the dge_spatial_collection
 rule puck_collection_stitching_meshed:
     input:
-<<<<<<< HEAD
         unpack(checkpoint_puck_collection_mesh),
-=======
-        unpack(lambda wc: get_puck_collection_stitching_input(wc, to_mesh=True)),
-        # the puck_barcode_files_summary is required for puck_metadata
->>>>>>> a300f5d0
         puck_barcode_files_summary
     output:
         dge_spatial_collection_mesh,
@@ -829,7 +736,6 @@
     shell:
         "sambamba view -S -h -f bam -t {threads} -o {output} {input}"
 
-<<<<<<< HEAD
 rule create_barcode_files_matching_summary:
     input:
         unpack(checkpoint_barcode_files),
@@ -929,51 +835,4 @@
     input:
         unpack(checkpoint_puck_files),
     output:
-        temp(touch(dge_out_done))
-=======
-
-rule count_barcode_matches:
-    input:
-        unpack(get_barcode_summary_files_matching_summary_input)
-    output:
-        puck_count_barcode_matches_summary,
-        puck_barcode_files_summary
-    params:
-        run_mode_variables = lambda wildcards:
-            project_df.config.get_run_mode(list(get_run_modes_from_sample(
-            wildcards.project_id, wildcards.sample_id).keys())[0]).variables,
-        puck_variables = lambda wildcards:
-            project_df.get_puck_variables(wildcards.project_id, wildcards.sample_id,
-            return_empty=True)
-    run:
-        import os
-        out_df = pd.DataFrame( {
-            'puck_barcode_file_id': [],
-            'puck_barcode_file': [], 
-            'parsed_barcode_file': [],
-            'n_barcodes': [],
-            'n_matching': [],
-            'matching_ratio': [],
-            'pass_threshold': [],
-            'x_pos_min_px': [],
-            'x_pos_max_px': [],
-            'y_pos_min_px': [],
-            'y_pos_max_px': [],
-            'px_by_um': []
-        })
-
-        if 'matched_barcode_files_summary' in input.keys():
-            for matched_barcode_file_summary in input['matched_barcode_files_summary']:
-                pbf_df = pd.read_csv(matched_barcode_file_summary)
-                out_df = pd.concat([out_df, pbf_df])
-
-            # we use > so whenever default: 0 we exclude empty pucks
-            above_threshold_mask = out_df.matching_ratio > params['run_mode_variables']['spatial_barcode_min_matches']
-            out_df['pass_threshold'] = 0
-            out_df['px_by_um'] = (out_df['x_pos_max_px'] - out_df['x_pos_min_px'])  / params['puck_variables']['width_um']
-            out_df['pass_threshold'][above_threshold_mask] = 1
-
-        out_df[['puck_barcode_file_id', 'puck_barcode_file', 'parsed_barcode_file', 'n_barcodes', 'n_matching', 'matching_ratio', 'pass_threshold']].to_csv(output[0], index=False)
-        out_df[['puck_barcode_file_id','puck_barcode_file','parsed_barcode_file','n_barcodes','n_matching','matching_ratio','x_pos_min_px','x_pos_max_px','y_pos_min_px','y_pos_max_px','px_by_um']].to_csv(output[1], index=False)
-        
->>>>>>> a300f5d0
+        temp(touch(dge_out_done))