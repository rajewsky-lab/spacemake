--- conflicted
+++ resolved
@@ -19,15 +19,11 @@
         --query input_reads.txt \
         --target target_file1.txt target_file2.txt \
         --target-id id1 id2 \
-<<<<<<< HEAD
         --query-plain-skip 0 \
         --query-plain-column 1 \
         --target-plain-column 0 \
-        --summary-output output_summary.txt
-=======
         --summary-output output_summary.txt \
         --output target_output1.txt target_output2.txt
->>>>>>> a300f5d0
 
 Notes:
     Optionally, a --target-adjacency-file can be provided to specify
@@ -170,7 +166,6 @@
     return parser
 
 
-<<<<<<< HEAD
 def tile_community_detect(target_adjacency, target_list):
     """
     Generate as many subgraphs as communities found in the graph. 
@@ -323,8 +318,6 @@
         yield seq
 
 
-=======
->>>>>>> a300f5d0
 # TODO: use a partial function to pass args to not use global context
 def find_matches(_target, df=None):
     """
