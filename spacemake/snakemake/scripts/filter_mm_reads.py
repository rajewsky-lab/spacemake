import pysam
import datetime
import argparse
import numpy as np

counted_regions = ["UTR", "CODING"]


def select_alignment(alignments):
    read_names = [aln.query_name for aln in alignments]
    if read_names.count(read_names[0]) != len(read_names):
        print(read_names)
        raise Exception(f"input alignments do not come from the same read")

    def is_exonic(aln):
        if not aln.has_tag("XF"):
            return False

        return aln.get_tag("XF") in counted_regions

    alignments_are_exonic = np.array([is_exonic(aln) for aln in alignments])

    exonic_ix = np.where(alignments_are_exonic == True)[0]

    num_exonic = exonic_ix.shape[0]

    if num_exonic == 1:
        # if only one exonic reads from the group
        # return the exonic indices
        return alignments[exonic_ix[0]]
    else:
        return None


if __name__ == "__main__":
    parser = argparse.ArgumentParser(
        description="Filter out ambiguous multi-mapper reads"
    )

    parser.add_argument("--in-bam", help="input bam")
    parser.add_argument("--out-bam", help="output bam")

    args = parser.parse_args()
    print(args)

    bam_in = pysam.AlignmentFile(args.in_bam, "rc")

    bam_out = pysam.AlignmentFile(args.out_bam, "wc", header=bam_in.header)
    counter = 0
    total_records = 0
    start_time = datetime.datetime.now()
    finish_time = start_time
    total_start_time = datetime.datetime.now()
    time_interval = 30

    multi_mappers = []

    for aln in bam_in.fetch(until_eof=True):
        counter += 1
        total_records += 1

        finish_time = datetime.datetime.now()
        delta_seconds = (finish_time - start_time).seconds
        total_elapsed_seconds = (finish_time - total_start_time).total_seconds()

        if delta_seconds >= time_interval:
            formatted_time = finish_time.strftime("%Y-%m-%d %H:%M:%S")
            records_per_second = counter / delta_seconds

            print(
                f"Processed {total_records:,} records in {total_elapsed_seconds:,.0f} seconds. Average processing rate: {records_per_second:,.0f} records/second. Current time: {formatted_time}"
            )

            start_time = datetime.datetime.now()
            counter = 0

        mapped_number = aln.get_tag("NH")

        if mapped_number == 1:
            bam_out.write(aln)
        else:
            if len(multi_mappers) < (mapped_number - 1):
                # still some multimappers missing. we need to add the alignments
                # until the last one to the list
                multi_mappers.append(aln)
            else:
                # add the last alignment
                multi_mappers.append(aln)
                # decide which, if any, to keep
                aln_to_keep = select_alignment(multi_mappers)

                if aln_to_keep is not None:
                    # set aln secondary flag to 0, so that it is flagged as primary
                    # secondary flag is at 0x100, so 8th bit (starting from 0)
                    aln_to_keep.flag = aln_to_keep.flag & ~(1 << 8)
                    bam_out.write(aln_to_keep)

                # reset multimapper list
                multi_mappers = []

    formatted_time = finish_time.strftime("%Y-%m-%d %H:%M:%S")
<<<<<<< HEAD
    print(
        f"Finished processing {(total_records+counter):,} records in {total_elapsed_seconds:,.0f} seconds. Current time: {formatted_time}"
    )
=======
    print(f'Finished processing {counter:,} records in {total_elapsed_seconds:,.0f} seconds. Current time: {formatted_time}')
>>>>>>> 274cd58e
<|MERGE_RESOLUTION|>--- conflicted
+++ resolved
@@ -99,10 +99,4 @@
                 multi_mappers = []
 
     formatted_time = finish_time.strftime("%Y-%m-%d %H:%M:%S")
-<<<<<<< HEAD
-    print(
-        f"Finished processing {(total_records+counter):,} records in {total_elapsed_seconds:,.0f} seconds. Current time: {formatted_time}"
-    )
-=======
-    print(f'Finished processing {counter:,} records in {total_elapsed_seconds:,.0f} seconds. Current time: {formatted_time}')
->>>>>>> 274cd58e
+    print(f'Finished processing {counter:,} records in {total_elapsed_seconds:,.0f} seconds. Current time: {formatted_time}')