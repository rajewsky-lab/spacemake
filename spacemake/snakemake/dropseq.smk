#########
# about #
#########
__version__ = '0.1.0'
__author__ = ['Nikos Karaiskos', 'Tamas Ryszard Sztanka-Toth']
__licence__ = 'GPL'
__email__ = ['nikolaos.karaiskos@mdc-berlin.de', 'tamasryszard.sztanka-toth@mdc-berlin.de']

###################################################
# Snakefile containing the dropseq pipeline rules #
###################################################
rule remove_smart_adapter:
    input:
        tagged_bam
    output:
        pipe(tagged_trimmed_bam)
    params:
        reports_dir = reports_dir
    shell:
        """
        mkdir -p {params.reports_dir}

        {dropseq_tools}/TrimStartingSequence OUTPUT_SUMMARY={params.reports_dir}/remove_smart_adapter.report.txt \
            INPUT={input} \
            OUTPUT={output} \
            SEQUENCE={smart_adapter} \
            MISMATCHES=0 \
            NUM_BASES=5 \
            COMPRESSION_LEVEL=0
        """

rule remove_polyA:
    input:
        tagged_trimmed_bam
    output:
        temp(tagged_polyA_adapter_trimmed_bam)
    params:
        reports_dir = reports_dir
    shell:
        """
        {dropseq_tools}/PolyATrimmer OUTPUT_SUMMARY={params.reports_dir}/remove_polyA.report.txt \
            MISMATCHES=0 \
            INPUT={input} \
            OUTPUT={output} \
            NUM_BASES=6
        """

rule create_star_index:
    input:
        unpack(get_species_genome_annotation)
    output:
        directory(star_index)
    threads: max(workflow.cores * 0.25, 8)
    shell:
        """
        mkdir -p {output} 

        STAR --runMode genomeGenerate \
             --runThreadN {threads} \
             --genomeDir {output} \
             --genomeFastaFiles {input.genome} \
             --sjdbGTFfile {input.annotation}
        """

<<<<<<< HEAD
# rule map_reads_final_bam:
#     input:
#         unpack(get_species_genome_annotation),
#         unpack(get_star_input_bam),
#         unpack(get_star_index),
#         tagged_bam=tagged_bam
#     output:
#         star_log_file,
#         final_bam=final_bam
#     threads: 8
#     params:
#         tmp_dir = star_tmp_dir,
#         star_prefix = star_prefix
#     shell:
#         """
#         STAR \
#             --genomeLoad NoSharedMemory \
#             --genomeDir  {input.index} \
#             --sjdbGTFfile {input.annotation} \
#             --readFilesCommand samtools view \
#             --readFilesIn {input.reads} \
#             --readFilesType SAM SE \
#             --outFileNamePrefix {params.star_prefix} \
#             --outSAMprimaryFlag AllBestScore \
#             --outSAMattributes All \
#             --outSAMunmapped Within \
#             --outStd BAM_Unsorted \
#             --outSAMtype BAM Unsorted \
#             --limitOutSJcollapsed 5000000 \
#             --runThreadN {threads} | \
#             python {repo_dir}/scripts/fix_bam_header.py \
#                 --in-bam-star /dev/stdin \
#                 --in-bam-tagged {input.tagged_bam} \
#                 --out-bam /dev/stdout | \
#             {dropseq_tools}/TagReadWithGeneFunction \
#                 I=/dev/stdin \
#                 O={output.final_bam} \
#                 ANNOTATIONS_FILE={input.annotation}
=======
rule map_reads_final_bam:
    input:
        unpack(get_species_genome_annotation),
        unpack(get_star_input_bam),
        unpack(get_star_index),
        tagged_bam=tagged_bam
    output:
        star_log_file,
        final_bam=final_bam
    threads: 8
    params:
        tmp_dir = star_tmp_dir,
        star_prefix = star_prefix
    shell:
        """
        STAR \
            --genomeLoad NoSharedMemory \
            --genomeDir  {input.index} \
            --sjdbGTFfile {input.annotation} \
            --readFilesCommand samtools view \
            --readFilesIn {input.reads} \
            --readFilesType SAM SE \
            --outFileNamePrefix {params.star_prefix} \
            --outSAMprimaryFlag AllBestScore \
            --outSAMattributes All \
            --outSAMunmapped Within \
            --outStd BAM_Unsorted \
            --outSAMtype BAM Unsorted \
            --runThreadN {threads} | \
            python {repo_dir}/scripts/fix_bam_header.py \
                --in-bam-star /dev/stdin \
                --in-bam-tagged {input.tagged_bam} \
                --out-bam /dev/stdout | \
            {dropseq_tools}/TagReadWithGeneFunction \
                I=/dev/stdin \
                O={output.final_bam} \
                ANNOTATIONS_FILE={input.annotation}
>>>>>>> ff9060f3

#         rm -rf {params.tmp_dir}
#         """

rule filter_mm_reads:
    input:
        unpack(get_final_bam)
    output:
        pipe(final_bam_mm_included_pipe)
    shell:
        """
        python {repo_dir}/scripts/filter_mm_reads.py \
            --in-bam {input} \
            --out-bam {output}
        """<|MERGE_RESOLUTION|>--- conflicted
+++ resolved
@@ -62,7 +62,6 @@
              --sjdbGTFfile {input.annotation}
         """
 
-<<<<<<< HEAD
 # rule map_reads_final_bam:
 #     input:
 #         unpack(get_species_genome_annotation),
@@ -91,7 +90,6 @@
 #             --outSAMunmapped Within \
 #             --outStd BAM_Unsorted \
 #             --outSAMtype BAM Unsorted \
-#             --limitOutSJcollapsed 5000000 \
 #             --runThreadN {threads} | \
 #             python {repo_dir}/scripts/fix_bam_header.py \
 #                 --in-bam-star /dev/stdin \
@@ -101,48 +99,9 @@
 #                 I=/dev/stdin \
 #                 O={output.final_bam} \
 #                 ANNOTATIONS_FILE={input.annotation}
-=======
-rule map_reads_final_bam:
-    input:
-        unpack(get_species_genome_annotation),
-        unpack(get_star_input_bam),
-        unpack(get_star_index),
-        tagged_bam=tagged_bam
-    output:
-        star_log_file,
-        final_bam=final_bam
-    threads: 8
-    params:
-        tmp_dir = star_tmp_dir,
-        star_prefix = star_prefix
-    shell:
-        """
-        STAR \
-            --genomeLoad NoSharedMemory \
-            --genomeDir  {input.index} \
-            --sjdbGTFfile {input.annotation} \
-            --readFilesCommand samtools view \
-            --readFilesIn {input.reads} \
-            --readFilesType SAM SE \
-            --outFileNamePrefix {params.star_prefix} \
-            --outSAMprimaryFlag AllBestScore \
-            --outSAMattributes All \
-            --outSAMunmapped Within \
-            --outStd BAM_Unsorted \
-            --outSAMtype BAM Unsorted \
-            --runThreadN {threads} | \
-            python {repo_dir}/scripts/fix_bam_header.py \
-                --in-bam-star /dev/stdin \
-                --in-bam-tagged {input.tagged_bam} \
-                --out-bam /dev/stdout | \
-            {dropseq_tools}/TagReadWithGeneFunction \
-                I=/dev/stdin \
-                O={output.final_bam} \
-                ANNOTATIONS_FILE={input.annotation}
->>>>>>> ff9060f3
 
-#         rm -rf {params.tmp_dir}
-#         """
+# #         rm -rf {params.tmp_dir}
+# #         """
 
 rule filter_mm_reads:
     input:
