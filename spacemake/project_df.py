# import pandas as pd
import os
import math

# import argparse
# import datetime
import logging
import time

from spacemake.errors import *

from spacemake.config import ConfigFile
from spacemake.util import message_aggregation, assert_file, str_to_list
from spacemake.snakemake.variables import puck_barcode_files_summary
from typing import List, Dict

logger_name = "spacemake.project_df"
logger = logging.getLogger(logger_name)


class ProjectDF:
    """
    ProjectDF: class responsible for managing spacemake projects.

    :param file_path: path to the project_df.csv file, where we will save the project list.
    :param config: config file object
    :type config: ConfigFile
    :param df: A pandas dataframe, containing one row per sample
    :type df: pd.DataFrame
    """

    logger = logging.getLogger("spacemake.project_df.ProjectDF")

    # default values of the project dataframe columns
    project_df_default_values = {
        "puck_barcode_file_id": ["no_spatial_data"],
        "sample_sheet": None,
        "species": None,
        "demux_barcode_mismatch": 1,
        "demux_dir": None,
        "basecalls_dir": None,
        "R1": None,
        "R2": None,
        "longreads": None,
        "longread_signature": None,
        "investigator": "unknown",
        "sequencing_date": "unknown",
        "experiment": "unknown",
        "puck_barcode_file": None,
        "run_mode": ["default"],
        "barcode_flavor": "default",
        "is_merged": False,
        "merged_from": [],
        "puck": "default",
        "dge": None,
        "map_strategy": {  # default mapping strategy changes depending on if we have rRNA or not
            True: "bowtie2:rRNA->STAR:genome:final",  # map in parallel to rRNA and genome (default so far)
            False: "STAR:genome:final",  # w/o rRNA, map to genome directly
        },
        "adapter_flavor": "default",
    }

    project_df_dtypes = {
        "puck_barcode_file_id": "object",
        "sample_sheet": "str",
        "species": "str",
        "demux_barcode_mismatch": "int64",
        "demux_dir": "str",
        "basecalls_dir": "str",
        "R1": "object",
        "R2": "object",
        "longreads": "str",
        "longread_signature": "str",
        "investigator": "str",
        "sequencing_date": "str",
        "experiment": "str",
        "puck_barcode_file": "object",
        "run_mode": "object",
        "barcode_flavor": "str",
        "is_merged": "bool",
        "merged_from": "object",
        "puck": "str",
        "dge": "str",
    }

    def __init__(self, file_path, config: ConfigFile = None):
        """__init__.

        :param file_path: path to pandas data frame (saved as .csv)
        :param config: ConfigFile
        :type config: ConfigFile
        """
        self.file_path = file_path
        self.config = config
        import pandas as pd

        if os.path.isfile(file_path):
            attempts = 0
            failed = False

            while not failed:
                try:
                    self.df = pd.read_csv(
                        file_path,
                        index_col=["project_id", "sample_id"],
                        na_values=["None", "none"],
                        dtype=self.project_df_dtypes,
                    )
                    failed = True
                except pd.errors.EmptyDataError as e:
                    if attempts < 5:
                        # wait 5 seconds before retrying
                        time.sleep(5)
                        attempts = attempts + 1
                        continue
                    else:
                        raise e
                        failed = True

            if self.df.empty:
                self.create_empty_df()
            else:
                # 'fix' the dataframe if there are inconsistencies
                self.fix()
        else:
            self.create_empty_df()

        self.logger = logging.getLogger(logger_name)

    def create_empty_df(self):
        import pandas as pd

        index = pd.MultiIndex(
            names=["project_id", "sample_id"], levels=[[], []], codes=[[], []]
        )
        self.df = pd.DataFrame(self.project_df_default_values, index=index)

        self.df = self.df.astype(self.project_df_dtypes)

    def compute_max_barcode_mismatch(self, indices: List[str]) -> int:
        """compute_max_barcode_mismatch.

        :param indices: List of illumina I7 index barcodes
        :type indices: List[str]
        :return: the maximum mismatch to be allowed for this set of index barcodes
        :rtype: int
        """
        num_samples = len(indices)

        if num_samples == 1:
            return 4
        else:
            max_mismatch = 3
            for i in range(num_samples - 1):
                for j in range(i + 1, num_samples):
                    hd = self.hamming_distance(indices[i], indices[j])
                    max_mismatch = min(max_mismatch, math.ceil(hd / 2) - 1)

        return max_mismatch

    def hamming_distance(self, string1: str, string2: str) -> int:
        """Cacluate hamming distance between two strings

        :param string1:
        :type string1: str
        :param string2:
        :type string2: str
        :rtype: int
        """
        return sum(c1 != c2 for c1, c2 in zip(string1, string2))

    def find_barcode_file(self, puck_barcode_file_id: str) -> str:
        """Tries to find path of a barcode file, using the puck_barcode_file_id.

        :param puck_barcode_file_id: puck_barcode_file_id of the puck we are looking for.
        :type puck_barcode_file_id: str
        :return: path of the puck file, containing barcodes, or None
        :rtype: str
        """
        # first find directory of puck file

        # return none or the path of the file
        def get_barcode_file(path):
            """get_barcode_file.

            :param path:
            """
            if os.path.isfile(path):
                return path

            return None

        def find_dir(name, path):
            """find_dir.

            :param name:
            :param path:
            """
            for root, dirs, files in os.walk(path):
                if name in dirs:
                    return os.path.join(root, name)

        puck_dir = find_dir(puck_barcode_file_id, self.config.puck_data["root"])
        path = None

        if puck_dir is not None:
            # puck dir exists, look for barcode file pattern
            path = os.path.join(puck_dir, self.config.puck_data["barcode_file"])

            return get_barcode_file(path)
        else:
            return self.project_df_default_values["puck_barcode_file"]

    def get_sample_info(self, project_id: str, sample_id: str) -> Dict:
        """get_sample_info.

        :param project_id:
        :type project_id: str
        :param sample_id:
        :type sample_id: str
        :return: A dictionary containing all the values of a given sample, from the ProjectDF.
        :rtype: Dict
        """
        # returns sample info from the projects df
        self.assert_sample(project_id, sample_id)
        out_dict = self.df.loc[(project_id, sample_id)].to_dict()

        return out_dict

    def is_external(self, project_id: str, sample_id: str) -> bool:
        """is_external.

        :param project_id:
        :type project_id: str
        :param sample_id:
        :type sample_id: str
        :rtype: bool
        """
        self.assert_sample(project_id, sample_id)

        data = self.df.loc[
            (project_id, sample_id),
            [
                "R1",
                "R2",
                "basecalls_dir",
                "sample_sheet",
                "longreads",
                "dge",
                "is_merged",
            ],
        ]

        self.logger.debug(
            f"project_id={project_id} sample_id={sample_id} "
            + f"R1,2={bool(data.R1 and data.R2)} "
            + f"basecall={(data.basecalls_dir and data.sample_sheet)} "
            + f"longreads={bool(data.longreads)} dge={bool(data.dge)} "
            + f"is_merged={bool(data.is_merged)}"
        )
        if (
            data.R2  # R1 is optional (bulk samples)
            or (data.basecalls_dir and data.sample_sheet)
            or (data.longreads)
            and not data.dge
            or data.is_merged
        ):
            return False
        elif data.dge:
            return True
        else:
            raise SpacemakeError(
                f"Sample with id (project_id, sample_id)="
                + f"({project_id}, {sample_id}) is invalid."
            )

    def has_dge(self, project_id: str, sample_id: str) -> bool:
        """Returns True if a has dge. for Pacbio only samples returns False.

        :param project_id:
        :type project_id: str
        :param sample_id:
        :type sample_id: str
        :rtype: bool
        """
        self.assert_sample(project_id, sample_id)

        data = self.df.loc[
            (project_id, sample_id),
            [
                "R1",
                "R2",
                "basecalls_dir",
                "sample_sheet",
                "longreads",
                "dge",
                "is_merged",
            ],
        ]

        if (
            data.is_merged
            or data.R2
            or (data.sample_sheet and data.basecalls_dir)
            or data.dge
        ):
            return True
        elif data.longreads:
            return False
        else:
            raise SpacemakeError(
                f"Sample with id (project_id, sample_id)="
                + f"({project_id}, {sample_id}) is invalid."
            )

    def is_spatial(
        self, project_id: str, sample_id: str, puck_barcode_file_id: str
    ) -> bool:
        """Returns true if a sample with index (project_id, sample_id) is spatial,
        meaning that it has spatial barcodes attached.

        :param project_id:
        :type project_id: str
        :param sample_id:
        :type sample_id: str
        :rtype: bool
        """
        self.assert_sample(project_id, sample_id)
        puck_barcode_file = self.get_puck_barcode_file(
            project_id=project_id,
            sample_id=sample_id,
            puck_barcode_file_id=puck_barcode_file_id,
        )

        if puck_barcode_file is not None:
            return True
        else:
            return False

    def get_default_map_strategy_for_species(self, species):
        have_rRNA = "rRNA" in self.config.variables["species"][species]
        map_strategy = self.project_df_default_values["map_strategy"][have_rRNA]
        # print(
        #     f"getting default for '{species}' have_rRNA={have_rRNA} -> {map_strategy}"
        # )
        return map_strategy

    def fix(self):
        import numpy as np
        import pandas as pd

        modified = False
        # convert types
        self.df = self.df.where(pd.notnull(self.df), None)
        self.df = self.df.replace({np.nan: None})
        # replacing NaN with None

        # rename puck_id to puck_barcode_file_id, for backward
        # compatibility
        self.df.rename(
            columns={"puck_id": "puck_barcode_file_id"},
            inplace=True,
        )

        # convert list values stored as string
        self.df.run_mode = self.df.run_mode.apply(str_to_list)
        self.df.merged_from = self.df.merged_from.apply(str_to_list)

        # convert R1/R2 to list, if they are stored as string
        self.df.R1 = self.df.R1.apply(str_to_list)
        self.df.R2 = self.df.R2.apply(str_to_list)

        self.df.puck_barcode_file_id = self.df.puck_barcode_file_id.apply(str_to_list)
        self.df.puck_barcode_file = self.df.puck_barcode_file.apply(str_to_list)

        project_list = []
        # required if upgrading from pre-longread tree
        if not "longreads" in self.df.columns:
            modified = True
            self.df["longreads"] = None

        if not "longread_signature" in self.df.columns:
            modified = True
            self.df["longread_signature"] = None

        # required if upgrading from pre-bowtie2/map-strategy tree
        if not "map_strategy" in self.df.columns:
            modified = True
            self.df["map_strategy"] = self.df["species"].apply(
                self.get_default_map_strategy_for_species
            )

        if not "adapter_flavor" in self.df.columns:
            self.df["adapter_flavor"] = self.project_df_default_values["adapter_flavor"]
            # print("added adapter-flavor!")
            modified = True

        if modified:
            self.logger.warning(
                f".fix() reported changes! Saving migrated project_df.csv to '{self.file_path}'"
            )
            # self.logger.warning(self.df)
            # self.logger.warning(self.df.columns)
            # self.logger.warning(self.df["adapter_flavor"])
            self.dump()

        # per row updates
        # first create a series of a
        for ix, row in self.df.iterrows():
            s = pd.Series(self.project_df_default_values)

            # update puck barcode file info
            # for samples which have shared barcodes, and this barcode info is
            # stored in a puck, in the config file, before the id was set to
            # the name of the puck, and the puck_barcode_file was set to None.
            # Here we populate the puck_barcode_file into the path to the actual
            # file so that no errors are caused downstream.
            if (
                row["puck_barcode_file"] is None
                and row["puck_barcode_file_id"] is not None
            ):
                if len(row["puck_barcode_file_id"]) > 1:
                    raise SpacemakeError(
                        "When no barcode file provided, there "
                        + "only should be one id available"
                    )

                pbf_id = row["puck_barcode_file_id"][0]
                if pbf_id not in self.project_df_default_values["puck_barcode_file_id"]:
                    puck = self.config.get_puck(pbf_id)

                    row["puck_barcode_file"] = [puck.variables["barcodes"]]

            s.update(row)
            s.name = row.name
            project_list.append(s)

        self.df = pd.concat(project_list, axis=1).T
        self.df.is_merged = self.df.is_merged.astype(bool)
        self.df.index.names = ["project_id", "sample_id"]

    def get_puck_barcode_file(
        self, project_id: str, sample_id: str, puck_barcode_file_id: str
    ) -> str:
        if (
            puck_barcode_file_id
            in self.project_df_default_values["puck_barcode_file_id"]
        ):
            # if sample is not spatial, or we request the non-spatial puck
            return None
        else:
            ids = self.get_metadata(
                "puck_barcode_file_id", sample_id=sample_id, project_id=project_id
            )

            puck_barcode_files = self.get_metadata(
                "puck_barcode_file", sample_id=sample_id, project_id=project_id
            )

            # if no puck_barcode_file is provided, it means that barcode
            # file has to be fetched from the puck itself
            if puck_barcode_files is not None:
                for pid, pbf in zip(ids, puck_barcode_files):
                    if pid == puck_barcode_file_id:
                        return pbf

                return None

    def get_puck_barcode_ids_and_files(
        self,
        project_id: str,
        sample_id: str,
    ) -> str:
        puck_barcode_file_ids = self.get_metadata(
            "puck_barcode_file_id", project_id=project_id, sample_id=sample_id
        )

        puck_barcode_files = self.get_metadata(
            "puck_barcode_file", project_id=project_id, sample_id=sample_id
        )

        out_puck_barcode_files = []
        out_puck_barcode_file_ids = []

        # return only id-file pairs, for which file is not none
        if puck_barcode_files is not None:
            for pbf_id, pbf in zip(puck_barcode_file_ids, puck_barcode_files):
                out_puck_barcode_files.append(pbf)
                out_puck_barcode_file_ids.append(pbf_id)

        return out_puck_barcode_file_ids, out_puck_barcode_files

    def get_matching_puck_barcode_file_ids(
        self,
        project_id: str,
        sample_id: str,
    ):
        import pandas as pd

        summary_file = puck_barcode_files_summary.format(
            project_id=project_id, sample_id=sample_id
        )

        if not os.path.isfile(summary_file):
            # print(f"looking for summary file: '{summary_file}'")
            return self.project_df_default_values["puck_barcode_file_id"]

        df = pd.read_csv(summary_file)

        # Comment the following line that restricts the analysis of some tiles.
        # All tiles provided will now be processed -- it's up to the user to
        # provide a meaningful list of tiles.
        #
        # df = df.loc[(df.n_matching > 500) & (df.matching_ratio > 0.1)]

        pdf_ids = df.puck_barcode_file_id.to_list()

        pdf_ids.append(self.project_df_default_values["puck_barcode_file_id"][0])

        return pdf_ids

    def get_puck_barcode_file_metrics(
        self,
        project_id: str,
        sample_id: str,
        puck_barcode_file_id: str,
    ):
        summary_file = puck_barcode_files_summary.format(
            project_id=project_id, sample_id=sample_id
        )

        if not os.path.isfile(summary_file):
            return None
        import pandas as pd

        df = pd.read_csv(summary_file)

        df = df.loc[df.puck_barcode_file_id == puck_barcode_file_id]

        if df.empty:
            return None
        else:
            return df.iloc[0].to_dict()

    def get_puck_variables(
        self, project_id: str, sample_id: str, return_empty=False
    ) -> Dict:
        """get_puck_variables.

        :param project_id: project_id of a sample
        :type project_id: str
        :param sample_id: sample_id of a sample
        :type sample_id: str
        :param return_empty:
        :return: A dictionary containing the puck variables of a given sample
        :rtype: Dict
        """
        puck_name = self.get_metadata(
            "puck", project_id=project_id, sample_id=sample_id
        )

        return self.config.get_puck(puck_name, return_empty=return_empty).variables

    def get_metadata(self, field, project_id=None, sample_id=None, **kwargs):
        """get_metadata.

        :param field:
        :param project_id:
        :param sample_id:
        :param kwargs:
        """
        df = self.df
        if sample_id is not None:
            df = df.query("sample_id == @sample_id")

        if project_id is not None:
            df = df.query("project_id == @project_id")

        for key, value in kwargs.items():
            df = df.loc[df.loc[:, key] == value]

        dl = df.loc[:, field].to_list()
        if len(dl):
            return dl[0]
        else:
            return ""

    def dump(self):
        """dump."""
        self.df.to_csv(self.file_path)

    def add_sample_sheet(self, sample_sheet_path, basecalls_dir):
        """add_sample_sheet.

        :param sample_sheet_path:
        :param basecalls_dir:
        """
        import pandas as pd

        with open(sample_sheet_path) as sample_sheet:
            ix = 0
            investigator = None
            sequencing_date = None

            for line in sample_sheet:
                line = line.strip("\n")
                if "Investigator" in line:
                    investigator = line.split(",")[1]
                if "Date" in line:
                    sequencing_date = line.split(",")[1]
                if "[Data]" in line:
                    # the counter ix stops here
                    break
                else:
                    ix = ix + 1

        # read everything after [Data]
        df = pd.read_csv(sample_sheet_path, skiprows=ix + 1)
        # rename columns
        to_rename = {
            "Sample_ID": "sample_id",
            "Sample_Name": "puck_barcode_file_id",
            "Sample_Project": "project_id",
            "Description": "experiment",
            "index": "index",
        }
        df.rename(
            columns=to_rename,
            inplace=True,
        )
        # select only renamed columns
        df = df[to_rename.values()]
        df["species"] = df["experiment"].str.split("_").str[-1]
        df["investigator"] = investigator
        df["sequencing_date"] = sequencing_date

        # rename columns
        df["basecalls_dir"] = basecalls_dir
        df["demux_barcode_mismatch"] = self.compute_max_barcode_mismatch(df["index"])
        df["sample_sheet"] = sample_sheet_path
        df["demux_dir"] = (
            df["sample_sheet"].str.split("/").str[-1].str.split(".").str[0]
        )
        df["puck_barcode_file"] = df.puck_barcode_file_id.apply(self.find_barcode_file)
        df.set_index(["project_id", "sample_id"], inplace=True)

        for ix, row in df.iterrows():
            self.add_update_sample(project_id=ix[0], sample_id=ix[1], **row.to_dict())

    def assert_index_value(self, index_value, index_level):
        if not isinstance(index_value, list):
            index_value = [index_value]

        ixs = self.df.index.get_level_values(index_level)

        for ixv in index_value:
            if ixv not in ixs:
                raise ProjectSampleNotFoundError(index_level, ixv)

    def sample_exists(self, project_id=None, sample_id=None):
        """sample_exists.

        :param project_id:
        :param sample_id:
        """
        if project_id is None or sample_id is None:
            raise Exception(
                f"you need to provide a sample_id and project_id to check if sample exists"
            )
        else:
            ix = (project_id, sample_id)

            return ix in self.df.index

    def assert_sample(self, project_id, sample_id):
        if not self.sample_exists(project_id, sample_id):
            raise ProjectSampleNotFoundError(
                "(project_id, sample_id)", (project_id, sample_id)
            )

    def assert_run_mode(self, project_id, sample_id, run_mode_name):
        variables = self.get_sample_info(project_id, sample_id)

        if run_mode_name not in variables["run_mode"]:
            raise SpacemakeError(
                f"(project_id, sample_id)=({project_id},"
                + f"{sample_id}) has no run_mode={run_mode_name}\n"
                + f'run_mode has to be one of {variables["run_mode"]}'
            )

    def add_update_sample(
        self,
        action=None,
        project_id=None,
        sample_id=None,
        R1=None,
        R2=None,
        dge=None,
        longreads=None,
        longread_signature=None,
        sample_sheet=None,
        basecalls_dir=None,
        is_merged=False,
        return_series=False,
        map_strategy=None,
        puck_barcode_file=None,
        puck_barcode_file_id=None,
        **kwargs,
    ):
        """add_update_sample.

        :param action:
        :param project_id:
        :param sample_id:
        :param R1:
        :param R2:
        :param dge:
        :param longreads:
        :param longread_signature:
        :param sample_sheet:
        :param basecalls_dir:
        :param is_merged:
        :param return_series:
        :param map_strategy:
        :param kwargs:
        """
        import pandas as pd

        ix = (project_id, sample_id)
        sample_exists = self.sample_exists(*ix)

        if action is None and sample_exists:
            action = "update"
        elif action is None and not sample_exists:
            action = "add"
        elif action == "add" and sample_exists:
            raise SampleAlreadyExistsError(ix)
        elif action == "update" and not sample_exists:
            raise ProjectSampleNotFoundError("(project_id, sample_id)", ix)

        if action == "add":
            self.logger.info(f"Adding sample {ix}")
        elif action == "update":
            self.logger.info(f"Updating sample {ix}")
        else:
            raise ValueError(f"Unknown action {action}")

        # check variables
        # First we check if R1 and R2 is present.
        # If not, we check for longreads. If provided, we also need
        #   --longread-signature
        # If longreads not provided, we try with basecalls_dir and sample_sheet
        #   (only used by add_sample_sheet command)
        # If those area also not provided, we try to add a simple dge

        if R1 == ["None"]:
            R1 = None

        if action == "add" and (R2 is None) and not is_merged:
            self.logger.info("R2 not provided, trying longreads")

            if not longreads:
                self.logger.info(
                    "longreads not provided, trying basecalls_dir and sample_sheet"
                )
                if basecalls_dir is None or sample_sheet is None:
                    self.logger.info(
                        "basecalls_dir or sample_sheet not provided, trying dge"
                    )
                    if not dge:
                        raise SpacemakeError(
                            "Neither R1,R2, longreads, basecalls_dir & "
                            + "sample_sheet, nor dge were provided.\n"
                            + "Some reads/data has to be provided"
                        )
            else:
                if not longread_signature:
                    raise SpacemakeError(
                        "adding longreads requires to set --longread-signature as well (e.g. dropseq, chromium, noUMI, default, visium, slideseq_bc14,...)"
                    )

        # assert files first
        if R1 is not None:
            assert_file(R1, default_value=None, extension=".fastq.gz")

        assert_file(R2, default_value=None, extension=".fastq.gz")
        assert_file(longreads, default_value=None, extension="all")
        assert_file(
            dge,
            default_value=None,
            extension=[".h5", ".csv", ".h5ad", ".loom", ".txt", ".txt.gz"],
        )

        # assign reads
        # if there are strings, make them lists, as one sample can have many read files
        if R1 is not None and isinstance(R1, str):
            R1 = [R1]

        if R2 is not None and isinstance(R2, str):
            R2 = [R2]

        if R1 is not None and R2 is not None:
            if len(R1) != len(R2):
                raise SpacemakeError(
                    f"Trying to set an unmatching number of "
                    + f"read pairs for sample: {ix}.\n"
                    + f"# of R1 files = {len(R1)}\n"
                    + f"# of R2 files = {len(R2)}"
                )

        if "run_mode" in kwargs and isinstance(kwargs["run_mode"], str):
            # if a single run mode is provided as a string
            # create a list manually
            kwargs["run_mode"] = [kwargs["run_mode"]]

        # check if run mode exists
        for run_mode in kwargs.get("run_mode", []):
            if not self.config.variable_exists("run_modes", run_mode):
                raise ConfigVariableNotFoundError("run_modes", run_mode)

        config_variables_to_check = {
            "pucks": "puck",
            "barcode_flavors": "barcode_flavor",
            "adapter_flavors": "adapter_flavor",
            "species": "species",
        }

        for cv_plural, cv_singular in config_variables_to_check.items():
            if cv_singular in kwargs.keys():
                if not self.config.variable_exists(cv_plural, kwargs[cv_singular]):
                    raise ConfigVariableNotFoundError(cv_singular, kwargs[cv_singular])

        # if everything correct, add or update
        # first populate kwargs
        kwargs["R1"] = R1
        kwargs["R2"] = R2
        kwargs["dge"] = dge
        kwargs["longreads"] = longreads
        kwargs["longread_signature"] = longread_signature
        kwargs["sample_sheet"] = sample_sheet
        kwargs["basecalls_dir"] = basecalls_dir
        kwargs["is_merged"] = is_merged

<<<<<<< HEAD
        if action is "add" and map_strategy is None:
=======
        if action == "add" and map_strategy is None:
>>>>>>> 35029468
            # was not specified! Let's evaluate the default for this species
            # (depends on having rRNA reference or not)
            map_strategy = self.get_default_map_strategy_for_species(kwargs["species"])

        if (map_strategy is not None) and (map_strategy.endswith("-")):
            self.logger.warning(
                (
                    f"\n!!!!WARNING!!!\n map_strategy '{map_strategy}' ends with a trailing dash."
                    " Please ensure map_strategy is escaped with double-quotes, or the shell"
                    " interpretes the chevron in '->' as a redirect."
                )
            )

        kwargs["map_strategy"] = map_strategy

        # populate puck_barcode_file
        if puck_barcode_file is not None:
            if isinstance(puck_barcode_file, str):
                puck_barcode_file = [puck_barcode_file]

            # if there are duplicates, raise error
            if len(puck_barcode_file) != len(set(puck_barcode_file)):
                raise SpacemakeError(
                    "Duplicate files provided for "
                    + "--puck_barcode_file. \n"
                    + f"files provided: {puck_barcode_file}"
                )

        if puck_barcode_file_id is not None:
            if isinstance(puck_barcode_file_id, str):
                puck_barcode_file_id = [puck_barcode_file_id]

            if len(puck_barcode_file_id) != len(set(puck_barcode_file_id)):
                raise SpacemakeError(
                    "Duplicate ids provided for "
                    + "--puck_barcode_file_id. \n"
                    + f"ids provided: {puck_barcode_file_id}"
                )

        # if puck barcode files and id's provided
        if puck_barcode_file_id is not None and puck_barcode_file is not None:
            # checklist
            # check if the lengths are the same
            if len(puck_barcode_file_id) != len(puck_barcode_file):
                raise SpacemakeError(
                    "Unmatching number of arguments provided"
                    + " for --puck_barcode_file and --puck_barcode_file_id.\n"
                    + "The provided number of elements should be the same"
                )

            kwargs["puck_barcode_file_id"] = puck_barcode_file_id
            kwargs["puck_barcode_file"] = puck_barcode_file
        elif puck_barcode_file_id is None and puck_barcode_file is not None:
            # if the user only provided puck_barcode_files
            self.logger.info(
                "No --puck_barcode_file_id provided. Generating" + " ids from filename"
            )

            puck_barcode_file_id = [
                os.path.basename(path).split(".")[0] for path in puck_barcode_file
            ]

            # if duplicates detected here: different files but same basename
            # this can happen if the file extensions are different
            if len(puck_barcode_file_id) != len(set(puck_barcode_file_id)):
                for i in range(len(puck_barcode_file_id)):
                    puck_barcode_file_id[i] = f"{puck_barcode_file_id[i]}_{i}"

            kwargs["puck_barcode_file_id"] = puck_barcode_file_id
            kwargs["puck_barcode_file"] = puck_barcode_file

        else:
            # if no puck barcode files are provided, we check if the puck has barcodes
            puck_name = kwargs.get("puck", None)

            if puck_name is not None:
                puck = self.config.get_puck(puck_name)

                if puck.has_barcodes:
                    kwargs["puck_barcode_file_id"] = [puck_name]
                    kwargs["puck_barcode_file"] = puck.variables["barcodes"]

        if sample_exists:
            new_project = self.df.loc[ix].copy()
            # pd.Series.update will only update values which are not None
            new_project.update(pd.Series(kwargs))
            self.df.loc[ix] = new_project
        else:
            new_project = pd.Series(self.project_df_default_values)
            new_project.name = ix
            new_project.update(kwargs)
            # before addition

            # after addition
            self.df = pd.concat([self.df, pd.DataFrame(new_project).T], axis=0)

        if return_series:
            return (ix, new_project)

    def delete_sample(self, project_id, sample_id):
        """delete_sample.

        :param project_id:
        :param sample_id:
        """
        ix = (project_id, sample_id)

        if self.sample_exists(*ix):
            element = self.df.loc[ix]

            self.logger.info(
                f"Deleting sample: {ix}, with the following"
                + f" with the following variables:\n{element}"
            )

            self.df.drop(ix, inplace=True)
            return element
        else:
            raise ProjectSampleNotFoundError(
                "(project_id, sample_id)", (project_id, sample_id)
            )

    def add_samples_from_yaml(self, projects_yaml_file):
        """add_samples_from_yaml.

        :param projects_yaml_file:
        """
        import yaml

        config = yaml.load(open(projects_yaml_file), Loader=yaml.FullLoader)
        demux_projects = config.get("projects", None)

        if demux_projects is not None:
            # if we have projects in the config file
            # get the samples
            for ip in demux_projects:
                self.add_sample_sheet(ip["sample_sheet"], ip["basecalls_dir"])

        # add additional samples from config.yaml, which have already been demultiplexed.
        for project in config["additional_projects"]:
            self.add_update_sample(**project)

    def get_ix_from_project_sample_list(self, project_id_list=[], sample_id_list=[]):
        """get_ix_from_project_sample_list.

        :param project_id_list:
        :param sample_id_list:
        """

        # raise error if both lists are empty
        if project_id_list == [] and sample_id_list == []:
            raise NoProjectSampleProvidedError()

        # of only one provided use that, if both use intersection
        if project_id_list == []:
            ix = self.df.query("sample_id in @sample_id_list").index
        elif sample_id_list == []:
            ix = self.df.query("project_id in @project_id_list").index
        else:
            ix = self.df.query(
                "project_id in @project_id_list and sample_id in @sample_id_list"
            ).index

        return ix

    def set_variable(self, ix, variable_name, variable_key, keep_old=False):
        """set_variable.

        :param ix:
        :param variable_name:
        :param variable_key:
        :param keep_old:
        """
        variable_name_pl = self.config.main_variables_sg2pl[variable_name]
        self.config.assert_main_variable(variable_name_pl)
        self.config.assert_variable(variable_name_pl, variable_key)

        # get current value
        i_variable = self.df.at[ix, variable_name]

        # if list, we either append or not
        if isinstance(i_variable, list):
            if keep_old:
                # keep the old list as well
                i_variable = list(set(i_variable + variable_key))
            else:
                i_variable = list(set(variable_key))

        # if we do not keep the old, simply set
        else:
            i_variable = variable_key

        if i_variable == [] or i_variable is None:
            raise EmptyConfigVariableError(variable_name)

        self.df.at[ix, variable_name] = i_variable

    def remove_variable(self, ix, variable_name, variable_key):
        """remove_variable.

        :param ix:
        :param variable_name:
        :param variable_key:
        """
        variable_name_pl = self.config.main_variables_sg2pl[variable_name]
        self.config.assert_main_variable(variable_name_pl)
        self.config.assert_variable(variable_name_pl, variable_key)

        if not isinstance(variable_key, list):
            raise ValueError("variable_key has to be a list")

        i_variable = self.df.at[ix, variable_name]

        i_variable = [val for val in i_variable if val not in variable_key]
        if i_variable == [] or i_variable is None:
            raise EmptyConfigVariableError(variable_name)

        self.df.at[ix, variable_name] = i_variable

    def set_remove_variable(
        self,
        variable_name,
        variable_key,
        action,
        project_id_list=[],
        sample_id_list=[],
        keep_old=False,
    ):
        """set_remove_variable.

        :param variable_name:
        :param variable_key:
        :param action:
        :param project_id_list:
        :param sample_id_list:
        :param keep_old:
        """
        self.assert_projects_samples_exist(project_id_list, sample_id_list)

        variable_name_pl = self.config.main_variables_sg2pl[variable_name]
        self.config.assert_main_variable(variable_name_pl)

        ix = self.get_ix_from_project_sample_list(
            project_id_list=project_id_list, sample_id_list=sample_id_list
        )

        if isinstance(variable_key, list):
            for var in variable_key:
                self.config.assert_variable(variable_name_pl, var)
        else:
            self.config.assert_variable(variable_name_pl, variable_key)

        for i, row in self.df.loc[ix, :].iterrows():
            # add/remove variable. if it already exists dont do anything
            if action == "set":
                self.set_variable(i, variable_name, variable_key, keep_old)
            elif action == "remove":
                self.remove_variable(i, variable_name, variable_key)

        return ix.to_list()

    def assert_projects_samples_exist(self, project_id_list=[], sample_id_list=[]):
        """assert_projects_samples_exist.

        :param project_id_list:
        :param sample_id_list:
        """
        for project in project_id_list:
            if project not in self.df.index.get_level_values("project_id"):
                raise ProjectSampleNotFoundError("project_id", project)

        for sample in sample_id_list:
            if sample not in self.df.index.get_level_values("sample_id"):
                raise ProjectSampleNotFoundError("sample_id", sample)

    def merge_samples(
        self,
        merged_project_id,
        merged_sample_id,
        project_id_list=[],
        sample_id_list=[],
        **kwargs,
    ):
        """merge_samples.

        :param merged_project_id:
        :param merged_sample_id:
        :param project_id_list:
        :param sample_id_list:
        :param kwargs:
        """
        # check if projects and samples with these IDs exist
        self.assert_projects_samples_exist(project_id_list, sample_id_list)

        ix = self.get_ix_from_project_sample_list(
            project_id_list=project_id_list, sample_id_list=sample_id_list
        )

        consistent_variables = list(self.config.main_variables_sg2pl.keys())
        consistent_variables.remove("run_mode")

        ix_list = ix.to_list()

        if ix_list == []:
            raise ProjectSampleNotFoundError(
                "(project_id_list, sample_id_list)", (project_id_list, sample_id_list)
            )

        # check for variable inconsistency
        # raise error if variable different between samples
        for variable in consistent_variables:
            if variable in kwargs and variable not in ["species", "barcode_flavor"]:
                # if variable provided from command line, skip
                self.logger.info(f"{variable} provided, skipping deduction...")
                continue

            self.logger.info(
                f"{variable} not provided. deducing from merged samples..."
            )

            variable_val = self.df.loc[ix, variable].to_list()

            if len(set(variable_val)) > 1:
                raise InconsistentVariablesDuringMerge(
                    variable_name=variable, variable_value=variable_val, ix=ix
                )
            else:
                # attach the deduced, consisten variable
                kwargs[variable] = variable_val[0]

        # get puck_barcode_files
        if "puck_barcode_file" not in kwargs or "puck_barcode_file_id" not in kwargs:
            kwargs["puck_barcode_file_id"] = []
            kwargs["puck_barcode_file"] = []

            for _, row in self.df.loc[ix].iterrows():
                if row["puck_barcode_file"] is None:
                    continue
                else:
                    for pbf_id, pbf in zip(
                        row["puck_barcode_file_id"], row["puck_barcode_file"]
                    ):
                        if (
                            pbf_id not in kwargs["puck_barcode_file_id"]
                            and pbf not in kwargs["puck_barcode_file"]
                        ):
                            kwargs["puck_barcode_file_id"].append(pbf_id)
                            kwargs["puck_barcode_file"].append(pbf)

        # after all checks, log that we are merging
        self.logger.info(f"Merging samples {ix_list} together\n")
        variables_to_deduce = ["investigator", "experiment", "sequencing_date"]

        for variable in variables_to_deduce:
            if variable not in kwargs:
                kwargs[variable] = ";".join(self.df.loc[ix, variable].unique())

        # if no run_mode provided, overwrite with user defined one
        if "run_mode" not in kwargs.keys():
            run_mode_lists = [
                set(run_mode) for run_mode in self.df.loc[ix].run_mode.to_list()
            ]

            # join run modes from parent samples
            if len(run_mode_lists) == 1:
                run_mode = run_mode_lists[0]
            else:
                run_mode = run_mode_lists[0].intersection(*run_mode_lists[1:])

            # create a list from the set intersection
            run_mode = list(run_mode)

            # if there are no common elements, throw an error
            if len(run_mode) == 0:
                raise InconsistentVariablesDuringMerge(
                    variable_name="run_mode", variable_value=run_mode_lists, ix=ix_list
                )

            # finally add run mode to arguments
            kwargs["run_mode"] = run_mode

        # set the action to add
        kwargs["action"] = "add"

        sample_added = self.add_update_sample(
            project_id=merged_project_id,
            sample_id=merged_sample_id,
            is_merged=True,
            merged_from=ix.to_list(),
            **kwargs,
        )

        return (sample_added, ix)


__global_ProjectDF = None


def get_global_ProjectDF(root="."):
    global __global_ProjectDF
    if __global_ProjectDF is None:
        from spacemake.config import get_global_config

        __global_ProjectDF = ProjectDF(
            f"{root}/project_df.csv", config=get_global_config()
        )

    return __global_ProjectDF<|MERGE_RESOLUTION|>--- conflicted
+++ resolved
@@ -841,11 +841,7 @@
         kwargs["basecalls_dir"] = basecalls_dir
         kwargs["is_merged"] = is_merged
 
-<<<<<<< HEAD
-        if action is "add" and map_strategy is None:
-=======
         if action == "add" and map_strategy is None:
->>>>>>> 35029468
             # was not specified! Let's evaluate the default for this species
             # (depends on having rRNA reference or not)
             map_strategy = self.get_default_map_strategy_for_species(kwargs["species"])
