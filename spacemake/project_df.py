--- conflicted
+++ resolved
@@ -996,13 +996,9 @@
             "puck_barcode_file_id", project_id=project_id, sample_id=sample_id
         )
 
-<<<<<<< HEAD
-        puck_barcode_files = self.get_metadata("puck_barcode_file")
-=======
-        puck_barcode_files =  self.get_metadata('puck_barcode_file',
-            project_id = project_id,
-            sample_id = sample_id)
->>>>>>> 991b1f4e
+        puck_barcode_files = self.get_metadata(
+            "puck_barcode_file", project_id=project_id, sample_id=sample_id
+        )
 
         out_puck_barcode_files = []
         out_puck_barcode_file_ids = []
