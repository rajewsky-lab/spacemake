--- conflicted
+++ resolved
@@ -1,18 +1,18 @@
 import importlib.metadata
-<<<<<<< HEAD
-__version__ = "0.9.0"
-__author__ = ["Nikos Karaiskos", "Tamas Ryszard Sztanka-Toth",
-              "Marvin Jens", "Daniel Leon-Perinan"]
-=======
-__version__ = "0.8.1"
-__author__ = ["Nikos Karaiskos", "Tamas Ryszard Sztanka-Toth", "Marvin Jens"]
->>>>>>> 1e03cc54
+
+__version__ = "0.9.1"
+__author__ = [
+    "Nikos Karaiskos",
+    "Tamas Ryszard Sztanka-Toth",
+    "Marvin Jens",
+    "Daniel Leon-Perinan",
+]
 __license__ = "GPL"
 __email__ = [
     "nikolaos.karaiskos@mdc-berlin.de",
     "tamasryszard.sztanka-toth@mdc-berlin.de",
     "marvin.jens@charite.de",
-    "daniel.leonperinan@mdc-berlin.de"
+    "daniel.leonperinan@mdc-berlin.de",
 ]
 
 author_contributions = """
@@ -36,12 +36,27 @@
 """
 
 roadmap = [
-    ("0.5.5", "universal ST support and utility, novosparc integration. Sztanka-Toth et al. 2022"),
-    ("0.7", "support multiple mapping indices, bulk samples, custom user-defined snakemake rules"),
+    (
+        "0.5.5",
+        "universal ST support and utility, novosparc integration. Sztanka-Toth et al. 2022",
+    ),
+    (
+        "0.7",
+        "support multiple mapping indices, bulk samples, custom user-defined snakemake rules",
+    ),
     ("0.7.7", "much lower RAM usage and speed boost"),
-    ("0.8", "much faster cmdline. 10x speed-up for fastq_to_uBAM. Lower memory for BamTagHistogram replacement"),
-    ("0.9", "CRAM on-disk format together with other tweaks -> disk footprint down to 1/3 of 0.8. Replace pre-processing with cutadapt code"),
-    ("1.x", "completely replace dropseq tools. Own annotator and towards entirely scanpy workflow"),
+    (
+        "0.8",
+        "much faster cmdline. 10x speed-up for fastq_to_uBAM. Lower memory for BamTagHistogram replacement",
+    ),
+    (
+        "0.9",
+        "CRAM on-disk format together with other tweaks -> disk footprint down to 1/3 of 0.8. Replace pre-processing with cutadapt code",
+    ),
+    (
+        "1.x",
+        "completely replace dropseq tools. Own annotator and towards entirely scanpy workflow",
+    ),
     ("1.x", "efficient handling of 1E8+ spatial barcodes (seq-scope etc.)"),
     ("1.x", "add interactive data exploration support (shiny?)"),
     ("2.x", "cmdline interface cleanup and remote API support"),
