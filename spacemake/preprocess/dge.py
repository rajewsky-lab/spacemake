import logging

logger_name = "spacemake.preprocess.dge"
logger = logging.getLogger(logger_name)

def calculate_adata_metrics(adata, dge_summary_path=None, n_reads=None):
    import scanpy as sc
    import pandas as pd

    # calculate mitochondrial gene percentage
    adata.var["mt"] = (
        adata.var_names.str.startswith("Mt-")
        | adata.var_names.str.startswith("mt-")
        | adata.var_names.str.startswith("MT-")
    )

    sc.pp.calculate_qc_metrics(
        adata, qc_vars=["mt"], percent_top=None, log1p=False, inplace=True
    )

    add_reads = False
    if dge_summary_path is not None:
        dge_summary = pd.read_csv(
            dge_summary_path,
            skiprows=7,
            sep="\t",
            index_col="cell_bc",
            names=["cell_bc", "n_reads", "n_umi", "n_genes"],
        )

        adata.obs = pd.merge(
            adata.obs, dge_summary[["n_reads"]], left_index=True, right_index=True
        )

        add_reads = True

    if n_reads is not None:
        adata.obs["n_reads"] = n_reads
        add_reads = True

    if add_reads:
        adata.obs["reads_per_counts"] = adata.obs.n_reads / adata.obs.total_counts


def calculate_shannon_entropy_scompression(adata):
    import math
    import itertools
    import numpy as np
    from collections import Counter

    def compute_shannon_entropy(barcode):
        prob, length = Counter(barcode), float(len(barcode))
        return -sum(
            count / length * math.log(count / length, 2) for count in prob.values()
        )

    def compute_string_compression(barcode):
        compressed_barcode = "".join(
            letter + str(len(list(group)))
            for letter, group in itertools.groupby(barcode)
        )

        return len(compressed_barcode)

    bc = adata.obs.index.to_numpy()
    bc_len = len(bc[0])
    theoretical_barcodes = np.random.choice(
        ["A", "C", "T", "G"], size=(bc.shape[0], bc_len)
    )

    adata.obs["exact_entropy"] = np.round(
        np.array([compute_shannon_entropy(cell_bc) for cell_bc in bc]), 2
    )
    adata.obs["theoretical_entropy"] = np.round(
        np.array(
            [compute_shannon_entropy(cell_bc) for cell_bc in theoretical_barcodes]
        ),
        2,
    )
    adata.obs["exact_compression"] = np.round(
        np.array([compute_string_compression(cell_bc) for cell_bc in bc]), 2
    )
    adata.obs["theoretical_compression"] = np.round(
        np.array(
            [compute_string_compression(cell_bc) for cell_bc in theoretical_barcodes]
        ),
        2,
    )


def dge_to_sparse_adata(dge_path, dge_summary_path):
    import anndata
    import numpy as np
    import gzip
    import pandas as pd
    from scipy.sparse import coo_matrix, hstack

    gene_names = []

    with gzip.open(dge_path, "rt") as dge:
        first_line = dge.readline().strip().split("\t")
        has_mt = False
        barcodes = first_line[1:]
        N_bc = len(barcodes)
        X = None

        # read DGE line by line
        # first row: contains CELL BARCODEs
        # each next row contains one gene name, and the counts of that gene
        for line in dge:
            vals = line.strip()
            _idx_tab = vals.index("\t")
            _gene_name = vals[:_idx_tab]
            gene_names.append(_gene_name)

            if _gene_name.lower().startswith("mt-"):
                has_mt = True
                
            # store counts as np.array
            _vals = np.fromstring(vals[_idx_tab:], dtype=np.int32, count=N_bc, sep='\t').flatten()
            _idx_nonzero = np.argwhere(_vals != 0).flatten()

            if len(_idx_nonzero) > 0:
                gene_sp = coo_matrix((_vals[_idx_nonzero].astype(np.int32), (_idx_nonzero, np.zeros(len(_idx_nonzero)))), shape=(N_bc, 1), dtype=np.int32)
            else:
                gene_sp = coo_matrix((N_bc, 1), dtype=np.int32)

            if X is None:
                 X = gene_sp
            else:
                 X = hstack([X, gene_sp])

        if not has_mt:
            # ensure we have an entry for mitochondrial transcripts even if it's just all zeros
            print(
                "need to add mt-missing because no mitochondrial stuff was among the genes for annotation"
            )
            gene_names.append("mt-missing")
<<<<<<< HEAD
            X = hstack([X, np.zeros(X.shape[0])[:, None]])
=======
            X = vstack([X, np.zeros((1, X.get_shape()[1]))]).tocsr()
>>>>>>> 53fccd3b

        X = X.tocsr()
        adata = anndata.AnnData(
            X, obs=pd.DataFrame(index=barcodes), var=pd.DataFrame(index=gene_names)
        )

        # name the index
        adata.obs.index.name = "cell_bc"

        # attach metrics such as: total_counts, pct_mt_counts, etc
        # also attach n_genes, and calculate pcr
        calculate_adata_metrics(adata, dge_summary_path)

        # calculate per shannon_entropy and string_compression per bead
        calculate_shannon_entropy_scompression(adata)

        if adata.X.sum() == 0:
            logger.warn(f"The DGE from {dge_path} is empty")

        return adata


def load_external_dge(dge_path):
    import anndata
    import scanpy as sc

    from scanpy._utils import check_nonnegative_integers
    from scipy.sparse import issparse, csc_matrix
    from spacemake.errors import SpacemakeError

    adata = sc.read(dge_path)

    if not check_nonnegative_integers(adata.X):
        raise SpacemakeError(
            f"External dge seems to contain values "
            + "which are already normalised. Raw-count matrix expected."
        )

    if not issparse(adata.X):
        adata.X = csc_matrix(adata.X)

    # name the index
    adata.obs.index.name = "cell_bc"

    # attach metrics such as: total_counts, pct_mt_counts, etc
    # also attach n_genes, and calculate pcr
    calculate_adata_metrics(adata)

    return adata


def parse_barcode_file(barcode_file):
    import pandas as pd

    bc = pd.read_csv(barcode_file, sep="[,|\t]", engine='python')

    # rename columns
    bc = (
        bc.rename(
            columns={
                "xcoord": "x_pos",
                "ycoord": "y_pos",
                "barcodes": "cell_bc",
                "barcode": "cell_bc",
            }
        )
        .set_index("cell_bc")
        .loc[:, ["x_pos", "y_pos"]]
    )

    bc = bc.loc[~bc.index.duplicated(keep="first")]

    bc = bc.loc[~bc.index.duplicated(keep="first")]

    return bc


def attach_barcode_file(adata, barcode_file):
    import pandas as pd

    bc = parse_barcode_file(barcode_file)

    # new obs has only the indices of the exact barcode matches
    new_obs = adata.obs.merge(bc, left_index=True, right_index=True, how="inner")
    adata = adata[new_obs.index, :]
    adata.obs = new_obs
    adata.obsm["spatial"] = adata.obs[["x_pos", "y_pos"]].to_numpy()

    return adata


def attach_puck_variables(adata, puck_variables):
    if "spatial" not in adata.obsm.keys():
        raise SpacemakeError(
            f"this dataset has no spatial information "
            + "available. Please attach the spatial information using the "
            + "spacemake.preprocess.attach_barcode_file() function first"
        )

    adata.uns["puck_variables"] = puck_variables

    x_pos_max, y_pos_max = tuple(adata.obsm["spatial"].max(axis=0))
    x_pos_min, y_pos_min = tuple(adata.obsm["spatial"].min(axis=0))

    width_um = adata.uns["puck_variables"]["width_um"]
    coord_by_um = (x_pos_max - x_pos_min) / width_um

    # this can be NaN if only one coordinate (only one cell, will fail)
    if coord_by_um > 0:
        height_um = int((y_pos_max - y_pos_min) / coord_by_um)
    else:
        height_um = 1 # avoid division by zero and error in reports
        coord_by_um = 1

    adata.uns["puck_variables"]["height_um"] = height_um
    adata.uns["puck_variables"]["coord_by_um"] = coord_by_um

    return adata


def attach_puck(adata, puck):
    attach_puck_variables(adata, puck.variables)
    adata.uns["puck_name"] = puck.name

    return adata<|MERGE_RESOLUTION|>--- conflicted
+++ resolved
@@ -136,11 +136,7 @@
                 "need to add mt-missing because no mitochondrial stuff was among the genes for annotation"
             )
             gene_names.append("mt-missing")
-<<<<<<< HEAD
             X = hstack([X, np.zeros(X.shape[0])[:, None]])
-=======
-            X = vstack([X, np.zeros((1, X.get_shape()[1]))]).tocsr()
->>>>>>> 53fccd3b
 
         X = X.tocsr()
         adata = anndata.AnnData(
