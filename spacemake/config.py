--- conflicted
+++ resolved
@@ -604,15 +604,9 @@
         rRNA_genome=None,
         STAR_index_dir=None,
     ):
-<<<<<<< HEAD
-        assert_file(genome, default_value=None, extension=".fa")
-        assert_file(annotation, default_value=None, extension=".gtf")
-        assert_file(rRNA_genome, default_value=None, extension=".fa")
-=======
-        assert_file(genome, default_value=None, extension = ['.fa', '.fa.gz'])
-        assert_file(annotation, default_value=None, extension = ['.gtf', '.gtf.gz'])
-        assert_file(rRNA_genome, default_value = None, extension = ['.fa'])
->>>>>>> ac8a6de1
+        assert_file(genome, default_value=None, extension=[".fa", ".fa.gz"])
+        assert_file(annotation, default_value=None, extension=[".gtf", ".gtf.gz"])
+        assert_file(rRNA_genome, default_value=None, extension=[".fa"])
 
         species = {}
 
@@ -717,8 +711,4 @@
             if not return_empty:
                 raise
             else:
-<<<<<<< HEAD
-                return Puck(name)
-=======
-                return Puck(name)
->>>>>>> ac8a6de1
+                return Puck(name)