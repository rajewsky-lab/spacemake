--- conflicted
+++ resolved
@@ -12,9 +12,6 @@
 logger_name = "spacemake.config"
 
 
-<<<<<<< HEAD
-__global_config = None
-=======
 def get_puck_parser(required=True):
     parser = argparse.ArgumentParser(allow_abbrev=False, add_help=False)
     parser.add_argument("--name", help="name of the puck", type=str, required=True)
@@ -31,28 +28,80 @@
         "--barcodes",
         type=str,
         required=False,
-        help="path to barcode file. if not provided, the --puck_barcode_file variable"
+        help="path to barcode file. of not provided the --puck_barcode_file variable"
         + " of `spacemake projects add_sample` has to be set",
     )
-    parser.add_argument(
-        "--coordinate_system",
-        type=str,
-        required=False,
-        help="path to coordinate system file. When specified, spacemake will 'stitch'"
-        + " pucks into a single file, with corresponding global coordinates",
-    )
->>>>>>> 4db350b5
-
-
-def get_global_config(root="."):
-    global __global_config
-    if __global_config is None:
-        __global_config = ConfigFile.from_yaml(f"{root}/config.yaml")
-
-    return __global_config
-
-<<<<<<< HEAD
-=======
+
+    return parser
+
+
+def get_run_mode_parser(required=True):
+    parser = argparse.ArgumentParser(
+        allow_abbrev=False,
+        formatter_class=argparse.RawTextHelpFormatter,
+        description="add/update run_mode parent parser",
+        add_help=False,
+    )
+    parser.add_argument(
+        "--name", type=str, help="name of the run_mode to be added", required=True
+    )
+    parser.add_argument(
+        "--parent_run_mode",
+        type=str,
+        help="Name of the parent run_mode. All run_modes will fall back to 'default'",
+    )
+    parser.add_argument(
+        "--umi_cutoff",
+        type=int,
+        nargs="+",
+        help="umi_cutoff for this run_mode."
+        + "the automated analysis will be run with these cutoffs",
+    )
+    parser.add_argument(
+        "--n_beads", type=int, help="number of expected beads for this run_mode"
+    )
+    parser.add_argument(
+        "--clean_dge",
+        required=False,
+        choices=bool_in_str,
+        type=str,
+        help="if True, the DGE will be cleaned of barcodes which overlap with primers",
+    )
+    parser.add_argument(
+        "--detect_tissue",
+        required=False,
+        choices=bool_in_str,
+        type=str,
+        help="By default only beads having at least umi_cutoff UMI counts are analysed "
+        + "during the automated analysis, all other beads are filtered out. If this "
+        + "parameter is set, contiguous islands within umi_cutoff passing beads will "
+        + "also be included in the analysis",
+    )
+    # parser.add_argument(
+    #     "--polyA_adapter_trimming",
+    #     required=False,
+    #     choices=bool_in_str,
+    #     type=str,
+    #     help="if set, reads will have polyA stretches and adapter sequence overlaps trimmed "
+    #     + "BEFORE mapping.",
+    # )
+    parser.add_argument(
+        "--count_intronic_reads",
+        required=False,
+        choices=bool_in_str,
+        type=str,
+        help="if set, INTRONIC reads will also be countsed (apart from UTR and CDS)",
+    )
+    parser.add_argument(
+        "--count_mm_reads",
+        required=False,
+        choices=bool_in_str,
+        type=str,
+        help="if True, multi-mappers will also be counted. For every "
+        + "multimapper only reads which have one unique read mapped"
+        + "to a CDS or UTR region will be counted",
+    )
+
     parser.add_argument(
         "--mesh_data",
         required=False,
@@ -89,65 +138,95 @@
         help="distance between mesh spots in um. to create a visium-style "
         + "mesh use 100um",
     )
-    parser.add_argument(
-        "--spatial_barcode_min_matches",
-        type=float,
-        required=False,
-        default=0,
-        help="minimum ratio (0, 1] of spatial barcode matches to further consider a puck"
-        + "across the rest of the pipeline",
-    )
->>>>>>> 4db350b5
-
-class ConfigMainVariable:
-    def __init__(self, name, **kwargs):
-        self.name = name
-        self.variables = {}
-
-        # loop over kwargs
-        for variable_key, variable in kwargs.items():
-            if variable_key not in self.variable_types:
-                raise UnrecognisedConfigVariable(
-                    f"{variable_key}", list(self.variable_types.keys())
-                )
-            elif self.variable_types[variable_key] == "int_list":
-                self.variables[variable_key] = [int(x) for x in kwargs[variable_key]]
-            else:
-                new_type = self.variable_types[variable_key]
-                self.variables[variable_key] = new_type(kwargs[variable_key])
-
-    def __str__(self):
-        class_name = self.__class__.__name__
-        return f"{class_name}: {self.name}. variables: {self.variables}"
-
-    def update(self, other):
-        self.variables.update(other.variables)
-
-
-class RunMode(ConfigMainVariable):
-    variable_types = {
-        "parent_run_mode": str,
-        "n_beads": int,
-        "umi_cutoff": "int_list",
-        "clean_dge": bool,
-        "detect_tissue": bool,
-        "polyA_adapter_trimming": bool,
-        "count_mm_reads": bool,
-        "count_intronic_reads": bool,
-        "mesh_data": bool,
-        "mesh_type": str,
-        "mesh_spot_diameter_um": int,
-        "mesh_spot_distance_um": int,
-    }
-
-    def has_parent(self):
-        if "parent_run_mode" in self.variables.keys():
-            return True
-        else:
-            return False
-
-<<<<<<< HEAD
-=======
+
+    return parser
+
+
+def get_species_parser(required=True):
+    "a parser that allows to add a reference sequence and annotation, belonging to some species"
+    parser = argparse.ArgumentParser(allow_abbrev=False, add_help=False)
+    parser.add_argument(
+        "--reference",
+        help="name of the reference (default=genome)",
+        type=str,
+        default="genome",
+    )
+    parser.add_argument("--name", help="name of the species", type=str, required=True)
+    parser.add_argument(
+        "--sequence",
+        help="path to the sequence (.fa) file for the species/reference to be added (e.g. the genome)",
+        type=str,
+        required=required,
+    )
+    parser.add_argument(
+        "--genome",
+        help="[DEPRECATED] path to the genome (.fa) file for the species to be added. --genome=<arg> is a synonym for --reference=genome --sequence=<arg>",
+        type=str,
+        required=False,
+    )
+
+    parser.add_argument(
+        "--annotation",
+        help="path to the genome annotation (.gtf) file for the species to be added",
+        type=str,
+        default="",
+        required=False,
+    )
+    parser.add_argument(
+        "--STAR_index_dir",
+        help="path to STAR index directory",
+        type=str,
+        required=False,
+    )
+    parser.add_argument(
+        "--BT2_index",
+        help="path to BOWTIE2 index",
+        type=str,
+        required=False,
+    )
+    parser.add_argument(
+        "--BT2_flags",
+        help="bt2 mapping arguments for this reference (default=mapping.smk:default_BT2_MAP_FLAGS) ",
+        type=str,
+        default="",
+        required=False,
+    )
+    parser.add_argument(
+        "--STAR_flags",
+        help="STAR mapping arguments for this reference (default=mapping.smk:default_STAR_MAP_FLAGS)",
+        type=str,
+        default="",
+        required=False,
+    )
+
+    return parser
+
+
+def get_barcode_flavor_parser(required=True):
+    parser = argparse.ArgumentParser(
+        allow_abbrev=False, description="add/update barcode_flavor", add_help=False
+    )
+    parser.add_argument(
+        "--name", help="name of the barcode flavor", type=str, required=True
+    )
+    parser.add_argument(
+        "--umi",
+        help="structure of UMI, using python's list syntax. Example: to set UMI to "
+        + "13-20 NT of Read1, use --umi r1[12:20]. It is also possible to use the first 8nt of "
+        + "Read2 as UMI: --umi r2[0:8]",
+        type=str,
+        required=required,
+    )
+    parser.add_argument(
+        "--cell_barcode",
+        help="structure of CELL BARCODE, using python's list syntax. Example: to set"
+        + " the cell_barcode to 1-12 nt of Read1, use --cell_barcode r1[0:12]. It is also possible "
+        + " to reverse the CELL BARCODE, for instance with r1[0:12][::-1] (reversing the first 12nt of"
+        + " Read1, and assigning them as CELL BARCODE).",
+        type=str,
+        required=required,
+    )
+
     return parser
 
 
@@ -321,7 +400,6 @@
         else:
             return False
 
->>>>>>> 4db350b5
     @property
     def parent_name(self):
         if self.has_parent():
@@ -626,11 +704,7 @@
 
         return kwargs
 
-<<<<<<< HEAD
-    def process_barcode_flavor_args(self, **kw):
-=======
-    def process_barcode_flavor_args(self, cell_barcode=None, umi=None, name=None):
->>>>>>> 4db350b5
+    def process_barcode_flavor_args(self, cell_barcode=None, umi=None):
         bam_tags = "CR:{cell},CB:{cell},MI:{UMI},RG:{assigned}"
         
         # r(1|2) and then string slice
@@ -748,11 +822,11 @@
         self.variables["species"][name] = species_refs
         return species_refs
 
-    def process_puck_args(self, width_um=None, spot_diameter_um=None, barcodes=None, **kw):
+    def process_puck_args(self, width_um=None, spot_diameter_um=None, barcodes=None):
         assert_file(barcodes, default_value=None, extension="all")
+        assert_file(coordinate_system, default_value=None, extension="all")
 
         puck = {}
-
         if width_um is not None:
             puck["width_um"] = float(width_um)
 
@@ -761,6 +835,10 @@
 
         if barcodes is not None:
             puck["barcodes"] = barcodes
+
+        if coordinate_system is not None:
+            puck["coordinate_system"] = coordinate_system
+
 
         return puck
 
@@ -1261,7 +1339,6 @@
     )
     return parser
 
-<<<<<<< HEAD
 def get_variable_action_subparsers(parent_parser, variable):
 
     if variable == "barcode_flavors":
@@ -1288,15 +1365,6 @@
 
     else:
         print(f"suspicious variable {variable}")
-=======
-    def process_puck_args(self, width_um=None, spot_diameter_um=None, barcodes=None, coordinate_system=None, name=None):
-        assert_file(barcodes, default_value=None, extension="all")
-        assert_file(coordinate_system, default_value=None, extension="all")
-
-        puck = {}
-        if width_um is not None:
-            puck["width_um"] = float(width_um)
->>>>>>> 4db350b5
 
     command_help = {
         "list": f"list {variable} and their settings",
@@ -1311,15 +1379,7 @@
     )
     list_parser.set_defaults(func=list_variables_cmdline, variable=variable)
 
-<<<<<<< HEAD
     func = add_update_delete_variable_cmdline
-=======
-        if coordinate_system is not None:
-            puck["coordinate_system"] = coordinate_system
-
-
-        return puck
->>>>>>> 4db350b5
 
     # delete command
     delete_parser = parent_parser.add_parser(
