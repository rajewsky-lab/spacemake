--- conflicted
+++ resolved
@@ -65,7 +65,6 @@
     )
 
 
-<<<<<<< HEAD
 def test_preprocessing():
     pre = PreProcessor("quality:left=25,right=25")
 
@@ -98,6 +97,7 @@
         "CCTGCTGGGAGGGGGTGGGGGGAGGAGGAAGAGGTGGGGCTCTACTCTGATTAATTAAAAAAAAAGAGAAAAAAAAAAAAAAAAGGG",
         "IIIIIIIIIIIIIIIIIIIIIIIIIIIIIIIIIIIIIIIIIIIIIIIIIIIIIIIIIIEEIEEIE#IIIIIIIIIIIIIIEIII###",
     )
+
     res = pre.process(sdata)
     tag_d = dict(res.tags)
     assert tag_d["T3"] == ["3", "28"]
@@ -116,17 +116,6 @@
 #         "30",
 #         """--cell='"A"'""",
 #     )
-=======
-def test_minqual():
-    sm(
-        "--read2",
-        spacemake_dir + "test_data/reads_chr22_R2.fastq.gz",
-        "--out-bam",
-        "/dev/null",
-        "--min-qual",
-        "30",
-        """--cell='"A"'""",
-    )
 
 
 def test_issue135():
@@ -161,4 +150,3 @@
 
 # if __name__ == "__main__":
 #     test_issue135()
->>>>>>> 274cd58e
