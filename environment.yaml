--- conflicted
+++ resolved
@@ -25,10 +25,7 @@
     - pysam>=0.16.0.1
     - pot
     - java-jdk>=8.0
-<<<<<<< HEAD
-=======
     - pigz
->>>>>>> 2920d44a
     - pip:
         - pandas>=1.3.0
         - scanpy>=1.8.1
